/*---------------------------------------------------------------------------------------------
 *  Copyright (c) Microsoft Corporation. All rights reserved.
 *  Licensed under the MIT License. See License.txt in the project root for license information.
 *--------------------------------------------------------------------------------------------*/

import type { ITerminalAddon, Terminal } from '@xterm/xterm';
import * as dom from '../../../../../base/browser/dom.js';
import { Codicon } from '../../../../../base/common/codicons.js';
import { Emitter, Event } from '../../../../../base/common/event.js';
import { combinedDisposable, Disposable, MutableDisposable } from '../../../../../base/common/lifecycle.js';
import { sep } from '../../../../../base/common/path.js';
import { commonPrefixLength } from '../../../../../base/common/strings.js';
import { editorSuggestWidgetSelectedBackground } from '../../../../../editor/contrib/suggest/browser/suggestWidget.js';
import { IConfigurationService } from '../../../../../platform/configuration/common/configuration.js';
import { IContextKey } from '../../../../../platform/contextkey/common/contextkey.js';
import { IInstantiationService } from '../../../../../platform/instantiation/common/instantiation.js';
import { IStorageService, StorageScope, StorageTarget } from '../../../../../platform/storage/common/storage.js';
import { TerminalCapability, type ITerminalCapabilityStore } from '../../../../../platform/terminal/common/capabilities/capabilities.js';
import type { IPromptInputModel, IPromptInputModelState } from '../../../../../platform/terminal/common/capabilities/commandDetection/promptInputModel.js';
import { getListStyles } from '../../../../../platform/theme/browser/defaultStyles.js';
import { activeContrastBorder } from '../../../../../platform/theme/common/colorRegistry.js';
import type { IXtermCore } from '../../../terminal/browser/xterm-private.js';
import { TerminalStorageKeys } from '../../../terminal/common/terminalStorageKeys.js';
import { terminalSuggestConfigSection, TerminalSuggestSettingId, type ITerminalSuggestConfiguration } from '../common/terminalSuggestConfiguration.js';
import { LineContext } from '../../../../services/suggest/browser/simpleCompletionModel.js';
import { ISimpleSelectedSuggestion, SimpleSuggestWidget } from '../../../../services/suggest/browser/simpleSuggestWidget.js';
import { ITerminalCompletionService } from './terminalCompletionService.js';
import { TerminalSettingId, TerminalShellType } from '../../../../../platform/terminal/common/terminal.js';
import { CancellationToken, CancellationTokenSource } from '../../../../../base/common/cancellation.js';
import { IExtensionService } from '../../../../services/extensions/common/extensions.js';
import { ThemeIcon } from '../../../../../base/common/themables.js';
import { MenuId } from '../../../../../platform/actions/common/actions.js';
import { ISimpleSuggestWidgetFontInfo } from '../../../../services/suggest/browser/simpleSuggestWidgetRenderer.js';
import { ITerminalConfigurationService } from '../../../terminal/browser/terminal.js';
import { GOLDEN_LINE_HEIGHT_RATIO, MINIMUM_LINE_HEIGHT } from '../../../../../editor/common/config/fontInfo.js';
import { TerminalCompletionModel } from './terminalCompletionModel.js';
import { TerminalCompletionItem, TerminalCompletionItemKind, type ITerminalCompletion } from './terminalCompletionItem.js';
import { IntervalTimer, TimeoutTimer } from '../../../../../base/common/async.js';

export interface ISuggestController {
	isPasting: boolean;
	selectPreviousSuggestion(): void;
	selectPreviousPageSuggestion(): void;
	selectNextSuggestion(): void;
	selectNextPageSuggestion(): void;
	acceptSelectedSuggestion(suggestion?: Pick<ISimpleSelectedSuggestion<TerminalCompletionItem>, 'item' | 'model'>): void;
	hideSuggestWidget(cancelAnyRequests: boolean): void;
}
export class SuggestAddon extends Disposable implements ITerminalAddon, ISuggestController {
	private _terminal?: Terminal;

	private _promptInputModel?: IPromptInputModel;
	private readonly _promptInputModelSubscriptions = this._register(new MutableDisposable());

	private _mostRecentPromptInputState?: IPromptInputModelState;
	private _currentPromptInputState?: IPromptInputModelState;
	private _model?: TerminalCompletionModel;

	private _container?: HTMLElement;
	private _screen?: HTMLElement;
	private _suggestWidget?: SimpleSuggestWidget<TerminalCompletionModel, TerminalCompletionItem>;
	private _cachedFontInfo: ISimpleSuggestWidgetFontInfo | undefined;
	private _enableWidget: boolean = true;
	private _pathSeparator: string = sep;
	private _isFilteringDirectories: boolean = false;

	// TODO: Remove these in favor of prompt input state
	private _leadingLineContent?: string;
	private _cursorIndexDelta: number = 0;
	private _requestedCompletionsIndex: number = 0;

	private _lastUserData?: string;
	static lastAcceptedCompletionTimestamp: number = 0;
	private _lastUserDataTimestamp: number = 0;

	private _cancellationTokenSource: CancellationTokenSource | undefined;

	isPasting: boolean = false;
	shellType: TerminalShellType | undefined;
	private readonly _shellTypeInit: Promise<void>;

	private readonly _onBell = this._register(new Emitter<void>());
	readonly onBell = this._onBell.event;
	private readonly _onAcceptedCompletion = this._register(new Emitter<string>());
	readonly onAcceptedCompletion = this._onAcceptedCompletion.event;
	private readonly _onDidReceiveCompletions = this._register(new Emitter<void>());
	readonly onDidReceiveCompletions = this._onDidReceiveCompletions.event;
	private readonly _onDidFontConfigurationChange = this._register(new Emitter<void>());
	readonly onDidFontConfigurationChange = this._onDidFontConfigurationChange.event;

	private _kindToIconMap = new Map<number, ThemeIcon>([
		[TerminalCompletionItemKind.File, Codicon.file],
		[TerminalCompletionItemKind.Folder, Codicon.folder],
		[TerminalCompletionItemKind.Flag, Codicon.symbolProperty],
		[TerminalCompletionItemKind.Method, Codicon.symbolMethod],
		[TerminalCompletionItemKind.Argument, Codicon.symbolVariable],
		[TerminalCompletionItemKind.Alias, Codicon.replace],
		[TerminalCompletionItemKind.InlineSuggestion, Codicon.star],
	]);

	private readonly _inlineCompletion: ITerminalCompletion = {
		label: '',
		// Right arrow is used to accept the completion. This is a common keybinding in pwsh, zsh
		// and fish.
		inputData: '\x1b[C',
		replacementIndex: 0,
		replacementLength: 0,
		provider: 'core',
		detail: 'Inline suggestion',
		kind: TerminalCompletionItemKind.InlineSuggestion,
		icon: this._kindToIconMap.get(TerminalCompletionItemKind.InlineSuggestion),
	};
	private readonly _inlineCompletionItem = new TerminalCompletionItem(this._inlineCompletion);

	private _shouldSyncWhenReady: boolean = false;

	constructor(
		shellType: TerminalShellType | undefined,
		private readonly _capabilities: ITerminalCapabilityStore,
		private readonly _terminalSuggestWidgetVisibleContextKey: IContextKey<boolean>,
		@ITerminalCompletionService private readonly _terminalCompletionService: ITerminalCompletionService,
		@IConfigurationService private readonly _configurationService: IConfigurationService,
		@IInstantiationService private readonly _instantiationService: IInstantiationService,
		@IExtensionService private readonly _extensionService: IExtensionService,
		@ITerminalConfigurationService private readonly _terminalConfigurationService: ITerminalConfigurationService,
	) {
		super();

		// Initialize shell type, including a promise that completions can await for that resolves:
		// - immediately if shell type
		// - after a short delay if shell type gets set
		// - after a long delay if it doesn't get set
		this.shellType = shellType;
		if (this.shellType) {
			this._shellTypeInit = Promise.resolve();
		} else {
			const intervalTimer = this._register(new IntervalTimer());
			const timeoutTimer = this._register(new TimeoutTimer());
			this._shellTypeInit = new Promise<void>(r => {
				intervalTimer.cancelAndSet(() => {
					if (this.shellType) {
						r();
					}
				}, 50);
				timeoutTimer.cancelAndSet(r, 5000);
			}).then(() => {
				this._store.delete(intervalTimer);
				this._store.delete(timeoutTimer);
			});
		}

		this._register(Event.runAndSubscribe(Event.any(
			this._capabilities.onDidAddCapabilityType,
			this._capabilities.onDidRemoveCapabilityType
		), () => {
			const commandDetection = this._capabilities.get(TerminalCapability.CommandDetection);
			if (commandDetection) {
				if (this._promptInputModel !== commandDetection.promptInputModel) {
					this._promptInputModel = commandDetection.promptInputModel;
					this._promptInputModelSubscriptions.value = combinedDisposable(
						this._promptInputModel.onDidChangeInput(e => this._sync(e)),
						this._promptInputModel.onDidFinishInput(() => this.hideSuggestWidget(true)),
					);
					if (this._shouldSyncWhenReady) {
						this._sync(this._promptInputModel);
						this._shouldSyncWhenReady = false;
					}
				}
			} else {
				this._promptInputModel = undefined;
			}
		}));
		this._register(this._terminalConfigurationService.onConfigChanged(() => this._cachedFontInfo = undefined));
		this._register(Event.runAndSubscribe(this._configurationService.onDidChangeConfiguration, e => {
			if (!e || e.affectsConfiguration(TerminalSuggestSettingId.InlineSuggestion)) {
				const value = this._configurationService.getValue<ITerminalSuggestConfiguration>(terminalSuggestConfigSection).inlineSuggestion;
				this._inlineCompletionItem.isInvalid = value === 'off';
				switch (value) {
					case 'alwaysOnTopExceptExactMatch': {
						this._inlineCompletion.kind = TerminalCompletionItemKind.InlineSuggestion;
						break;
					}
					case 'alwaysOnTop':
					default: {
						this._inlineCompletion.kind = TerminalCompletionItemKind.InlineSuggestionAlwaysOnTop;
						break;
					}
				}
				this._model?.forceRefilterAll();
			}
		}));
	}

	activate(xterm: Terminal): void {
		this._terminal = xterm;
		this._register(xterm.onKey(async e => {
			this._lastUserData = e.key;
			this._lastUserDataTimestamp = Date.now();
		}));
	}

	private async _handleCompletionProviders(terminal: Terminal | undefined, token: CancellationToken, explicitlyInvoked?: boolean): Promise<void> {
		// Nothing to handle if the terminal is not attached
		if (!terminal?.element || !this._enableWidget || !this._promptInputModel) {
			return;
		}

		// Only show the suggest widget if the terminal is focused
		if (!dom.isAncestorOfActiveElement(terminal.element)) {
			return;
		}

		// Require a shell type for completions. This will wait a short period after launching to
		// wait for the shell type to initialize. This prevents user requests sometimes getting lost
		// if requested shortly after the terminal is created.
		await this._shellTypeInit;
		if (!this.shellType) {
			return;
		}

		let doNotRequestExtensionCompletions = false;
		// Ensure that a key has been pressed since the last accepted completion in order to prevent
		// completions being requested again right after accepting a completion
		if (this._lastUserDataTimestamp < SuggestAddon.lastAcceptedCompletionTimestamp) {
			doNotRequestExtensionCompletions = true;
		}

		if (!doNotRequestExtensionCompletions) {
			await this._extensionService.activateByEvent('onTerminalCompletionsRequested');
		}
		this._currentPromptInputState = {
			value: this._promptInputModel.value,
			prefix: this._promptInputModel.prefix,
			suffix: this._promptInputModel.suffix,
			cursorIndex: this._promptInputModel.cursorIndex,
			ghostTextIndex: this._promptInputModel.ghostTextIndex
		};
		this._requestedCompletionsIndex = this._currentPromptInputState.cursorIndex;

		const providedCompletions = await this._terminalCompletionService.provideCompletions(this._currentPromptInputState.prefix, this._currentPromptInputState.cursorIndex, this.shellType, this._capabilities, token, doNotRequestExtensionCompletions);

		if (token.isCancellationRequested) {
			return;
		}
		this._onDidReceiveCompletions.fire();

		this._cursorIndexDelta = this._promptInputModel.cursorIndex - this._requestedCompletionsIndex;
		this._leadingLineContent = this._promptInputModel.prefix.substring(0, this._requestedCompletionsIndex + this._cursorIndexDelta);

		const completions = providedCompletions?.flat() || [];
		if (!explicitlyInvoked && !completions.length) {
			return;
		}

		const firstChar = this._leadingLineContent.length === 0 ? '' : this._leadingLineContent[0];
		// This is a TabExpansion2 result
		if (this._leadingLineContent.includes(' ') || firstChar === '[') {
			this._leadingLineContent = this._promptInputModel.prefix;
		}

		let normalizedLeadingLineContent = this._leadingLineContent;

		// If there is a single directory in the completions:
		// - `\` and `/` are normalized such that either can be used
		// - Using `\` or `/` will request new completions. It's important that this only occurs
		//   when a directory is present, if not completions like git branches could be requested
		//   which leads to flickering
		this._isFilteringDirectories = completions.some(e => e.kind === TerminalCompletionItemKind.Folder);
		if (this._isFilteringDirectories) {
			const firstDir = completions.find(e => e.kind === TerminalCompletionItemKind.Folder);
			this._pathSeparator = firstDir?.label.match(/(?<sep>[\\\/])/)?.groups?.sep ?? sep;
			normalizedLeadingLineContent = normalizePathSeparator(normalizedLeadingLineContent, this._pathSeparator);
		}

		// Add any "ghost text" suggestion suggested by the shell. This aligns with behavior of the
		// editor and how it interacts with inline completions. This object is tracked and reused as
		// it may change on input.
		this._refreshInlineCompletion();

		// Add any missing icons based on the completion item kind
		for (const completion of completions) {
			if (!completion.icon && completion.kind !== undefined) {
				completion.icon = this._kindToIconMap.get(completion.kind);
			}
		}

		const lineContext = new LineContext(normalizedLeadingLineContent, this._cursorIndexDelta);
		const model = new TerminalCompletionModel(
			[
				...completions.filter(c => !!c.label).map(c => new TerminalCompletionItem(c)),
				this._inlineCompletionItem,
			],
			lineContext
		);
		if (token.isCancellationRequested) {
			return;
		}
		this._showCompletions(model, explicitlyInvoked);
	}

	setContainerWithOverflow(container: HTMLElement): void {
		this._container = container;
	}

	setScreen(screen: HTMLElement): void {
		this._screen = screen;
	}

	toggleExplainMode(): void {
		this._suggestWidget?.toggleExplainMode();
	}

	toggleSuggestionFocus(): void {
		this._suggestWidget?.toggleDetailsFocus();
	}

	toggleSuggestionDetails(): void {
		this._suggestWidget?.toggleDetails();
	}

	resetWidgetSize(): void {
		this._suggestWidget?.resetWidgetSize();
	}

	async requestCompletions(explicitlyInvoked?: boolean): Promise<void> {
		if (!this._promptInputModel) {
			this._shouldSyncWhenReady = true;
			return;
		}

		if (this.isPasting) {
			return;
		}
		if (this._cancellationTokenSource) {
			this._cancellationTokenSource.cancel();
			this._cancellationTokenSource.dispose();
		}
		this._cancellationTokenSource = new CancellationTokenSource();
		const token = this._cancellationTokenSource.token;
		await this._handleCompletionProviders(this._terminal, token, explicitlyInvoked);
	}

	private _wasLastInputArrowKey(): boolean {
		// Never request completions if the last key sequence was up or down as the user was likely
		// navigating history
		return !!this._lastUserData?.match(/^\x1b[\[O]?[A-D]$/);
	}

	private _sync(promptInputState: IPromptInputModelState): void {
		const config = this._configurationService.getValue<ITerminalSuggestConfiguration>(terminalSuggestConfigSection);
		{
			let sent = false;

			// If the cursor moved to the right
			if (!this._mostRecentPromptInputState || promptInputState.cursorIndex > this._mostRecentPromptInputState.cursorIndex) {
				// Quick suggestions - Trigger whenever a new non-whitespace character is used
				if (!this._terminalSuggestWidgetVisibleContextKey.get()) {
					if (config.quickSuggestions) {
						if (promptInputState.prefix.match(/[^\s]$/)) {
							if (!this._wasLastInputArrowKey()) {
								this.requestCompletions();
								sent = true;
							}
						}
					}
				}

				// Trigger characters - this happens even if the widget is showing
				if (config.suggestOnTriggerCharacters && !sent) {
					const prefix = promptInputState.prefix;
					if (
						// Only trigger on `-` if it's after a space. This is required to not clear
						// completions when typing the `-` in `git cherry-pick`
						prefix?.match(/\s[\-]$/) ||
						// Only trigger on `\` and `/` if it's a directory. Not doing so causes problems
						// with git branches in particular
						this._isFilteringDirectories && prefix?.match(/[\\\/]$/)
					) {
						if (!this._wasLastInputArrowKey()) {
							this.requestCompletions();
							sent = true;
						}
					}
					if (!sent) {
						for (const provider of this._terminalCompletionService.providers) {
							if (!provider.triggerCharacters) {
								continue;
							}
							for (const char of provider.triggerCharacters) {
								if (prefix?.endsWith(char)) {
									if (!this._wasLastInputArrowKey()) {
										this.requestCompletions();
										sent = true;
									}
									break;
								}
							}
						}
					}
				}
			}

			// If the cursor moved to the left
			if (this._mostRecentPromptInputState && promptInputState.cursorIndex < this._mostRecentPromptInputState.cursorIndex) {
				// Backspace or left past a trigger character
				if (config.suggestOnTriggerCharacters && !sent && this._mostRecentPromptInputState.cursorIndex > 0) {
					const char = this._mostRecentPromptInputState.value[this._mostRecentPromptInputState.cursorIndex - 1];
					if (
						// Only trigger on `\` and `/` if it's a directory. Not doing so causes problems
						// with git branches in particular
						this._isFilteringDirectories && char.match(/[\\\/]$/)
					) {
						if (!this._wasLastInputArrowKey()) {
							this.requestCompletions();
							sent = true;
						}
					}
				}
			}
		}

		this._mostRecentPromptInputState = promptInputState;
		if (!this._promptInputModel || !this._terminal || !this._suggestWidget || this._leadingLineContent === undefined) {
			return;
		}

		this._currentPromptInputState = promptInputState;

		// Hide the widget if the latest character was a space
		if (this._currentPromptInputState.cursorIndex > 1 && this._currentPromptInputState.value.at(this._currentPromptInputState.cursorIndex - 1) === ' ') {
			this.hideSuggestWidget(false);
			return;
		}

		// Hide the widget if the cursor moves to the left and invalidates the completions.
		// Originally this was to the left of the initial position that the completions were
		// requested, but since extensions are expected to allow the client-side to filter, they are
		// only invalidated when whitespace is encountered.
		if (this._currentPromptInputState && this._currentPromptInputState.cursorIndex < this._leadingLineContent.length) {
			if (this._currentPromptInputState.cursorIndex <= 0 || this._currentPromptInputState.value[this._currentPromptInputState.cursorIndex - 1].match(/\s/)) {
				this.hideSuggestWidget(false);
				return;
			}
		}

		if (this._terminalSuggestWidgetVisibleContextKey.get()) {
			this._cursorIndexDelta = this._currentPromptInputState.cursorIndex - (this._requestedCompletionsIndex);
			let normalizedLeadingLineContent = this._currentPromptInputState.value.substring(0, this._requestedCompletionsIndex + this._cursorIndexDelta);
			if (this._isFilteringDirectories) {
				normalizedLeadingLineContent = normalizePathSeparator(normalizedLeadingLineContent, this._pathSeparator);
			}
			const lineContext = new LineContext(normalizedLeadingLineContent, this._cursorIndexDelta);
			this._suggestWidget.setLineContext(lineContext);
		}

		this._refreshInlineCompletion();

		// Hide and clear model if there are no more items
		if (!this._suggestWidget.hasCompletions()) {
			this.hideSuggestWidget(false);
			return;
		}

		const dimensions = this._getTerminalDimensions();
		if (!dimensions.width || !dimensions.height) {
			return;
		}
		const xtermBox = this._screen!.getBoundingClientRect();
		this._suggestWidget.showSuggestions(0, false, false, {
			left: xtermBox.left + this._terminal.buffer.active.cursorX * dimensions.width,
			top: xtermBox.top + this._terminal.buffer.active.cursorY * dimensions.height,
			height: dimensions.height
		});
	}

	private _refreshInlineCompletion() {
		const oldIsInvalid = this._inlineCompletionItem.isInvalid;
		if (!this._currentPromptInputState || this._currentPromptInputState.ghostTextIndex === -1) {
			this._inlineCompletionItem.isInvalid = true;
		} else {
			this._inlineCompletionItem.isInvalid = false;
			// Update properties
			const spaceIndex = this._currentPromptInputState.value.lastIndexOf(' ', this._currentPromptInputState.ghostTextIndex - 1);
			const replacementIndex = spaceIndex === -1 ? 0 : spaceIndex + 1;
			const suggestion = this._currentPromptInputState.value.substring(replacementIndex);
			this._inlineCompletion.label = suggestion;
<<<<<<< HEAD
=======
			this._inlineCompletion.replacementIndex = replacementIndex;
			// Note that the cursor index delta must be taken into account here, otherwise filtering
			// wont work correctly.
			this._inlineCompletion.replacementLength = this._currentPromptInputState.cursorIndex - replacementIndex - this._cursorIndexDelta;
>>>>>>> 122e0569
			// Reset the completion item as the object reference must remain the same but its
			// contents will differ across syncs. This is done so we don't need to reassign the
			// model and the slowdown/flickering that could potentially cause.
			const x = new TerminalCompletionItem(this._inlineCompletion);
			this._inlineCompletionItem.idx = x.idx;
			this._inlineCompletionItem.score = x.score;
			this._inlineCompletionItem.labelLow = x.labelLow;
			this._inlineCompletionItem.fileExtLow = x.fileExtLow;
			this._inlineCompletionItem.labelLowExcludeFileExt = x.labelLowExcludeFileExt;
			this._inlineCompletionItem.labelLowNormalizedPath = x.labelLowNormalizedPath;
			this._inlineCompletionItem.underscorePenalty = x.underscorePenalty;
			this._inlineCompletionItem.word = x.word;
		}

		// Force a filter all in order to re-evaluate the inline completion
		if (this._inlineCompletionItem.isInvalid !== oldIsInvalid) {
			this._model?.forceRefilterAll();
		}
	}

	private _getTerminalDimensions(): { width: number; height: number } {
		const cssCellDims = (this._terminal as any as { _core: IXtermCore })._core._renderService.dimensions.css.cell;
		return {
			width: cssCellDims.width,
			height: cssCellDims.height,
		};
	}

	private _getFontInfo(): ISimpleSuggestWidgetFontInfo {
		if (this._cachedFontInfo) {
			return this._cachedFontInfo;
		}

		const core = (this._terminal as any)._core as IXtermCore;
		const font = this._terminalConfigurationService.getFont(dom.getActiveWindow(), core);
		let lineHeight: number = font.lineHeight;
		const fontSize: number = font.fontSize;
		const fontFamily: string = font.fontFamily;
		const letterSpacing: number = font.letterSpacing;
		const fontWeight: string = this._configurationService.getValue('editor.fontWeight');

		if (lineHeight <= 1) {
			lineHeight = GOLDEN_LINE_HEIGHT_RATIO * fontSize;
		} else if (lineHeight < MINIMUM_LINE_HEIGHT) {
			// Values too small to be line heights in pixels are in ems.
			lineHeight = lineHeight * fontSize;
		}

		// Enforce integer, minimum constraints
		lineHeight = Math.round(lineHeight);
		if (lineHeight < MINIMUM_LINE_HEIGHT) {
			lineHeight = MINIMUM_LINE_HEIGHT;
		}

		const fontInfo = {
			fontSize,
			lineHeight,
			fontWeight: fontWeight.toString(),
			letterSpacing,
			fontFamily
		};

		this._cachedFontInfo = fontInfo;

		return fontInfo;
	}

	private _showCompletions(model: TerminalCompletionModel, explicitlyInvoked?: boolean): void {
		if (!this._terminal?.element) {
			return;
		}
		const suggestWidget = this._ensureSuggestWidget(this._terminal);
		suggestWidget.setCompletionModel(model);
		this._register(suggestWidget.onDidFocus(() => this._terminal?.focus()));
		if (!this._promptInputModel || !explicitlyInvoked && model.items.length === 0) {
			return;
		}
		this._model = model;
		const dimensions = this._getTerminalDimensions();
		if (!dimensions.width || !dimensions.height) {
			return;
		}
		const xtermBox = this._screen!.getBoundingClientRect();

		suggestWidget.showSuggestions(0, false, false, {
			left: xtermBox.left + this._terminal.buffer.active.cursorX * dimensions.width,
			top: xtermBox.top + this._terminal.buffer.active.cursorY * dimensions.height,
			height: dimensions.height
		});
	}


	private _ensureSuggestWidget(terminal: Terminal): SimpleSuggestWidget<TerminalCompletionModel, TerminalCompletionItem> {
		if (!this._suggestWidget) {
			this._suggestWidget = this._register(this._instantiationService.createInstance(
				SimpleSuggestWidget,
				this._container!,
				this._instantiationService.createInstance(PersistedWidgetSize),
				{
					statusBarMenuId: MenuId.MenubarTerminalSuggestStatusMenu,
					showStatusBarSettingId: TerminalSuggestSettingId.ShowStatusBar
				},
				this._getFontInfo.bind(this),
				this._onDidFontConfigurationChange.event.bind(this)
			)) as any as SimpleSuggestWidget<TerminalCompletionModel, TerminalCompletionItem>;
			this._suggestWidget.list.style(getListStyles({
				listInactiveFocusBackground: editorSuggestWidgetSelectedBackground,
				listInactiveFocusOutline: activeContrastBorder
			}));
			this._register(this._suggestWidget.onDidSelect(async e => this.acceptSelectedSuggestion(e)));
			this._register(this._suggestWidget.onDidHide(() => this._terminalSuggestWidgetVisibleContextKey.reset()));
			this._register(this._suggestWidget.onDidShow(() => this._terminalSuggestWidgetVisibleContextKey.set(true)));
			this._register(this._configurationService.onDidChangeConfiguration(e => {
				if (e.affectsConfiguration(TerminalSettingId.FontFamily) || e.affectsConfiguration(TerminalSettingId.FontSize) || e.affectsConfiguration(TerminalSettingId.LineHeight) || e.affectsConfiguration(TerminalSettingId.FontFamily) || e.affectsConfiguration('editor.fontSize') || e.affectsConfiguration('editor.fontFamily')) {
					this._onDidFontConfigurationChange.fire();
				}
			}
			));
			const element = this._terminal?.element?.querySelector('.xterm-helper-textarea');
			if (element) {
				this._register(dom.addDisposableListener(dom.getActiveDocument(), 'click', (event) => {
					const target = event.target as HTMLElement;
					if (this._terminal?.element?.contains(target)) {
						this._suggestWidget?.hide();
					}
				}));
			}

			this._register(this._suggestWidget.onDidBlurDetails((e) => {
				const elt = e.relatedTarget as HTMLElement;
				if (this._terminal?.element?.contains(elt)) {
					// Do nothing, just the terminal getting focused
					// If there was a mouse click, the suggest widget will be
					// hidden above
					return;
				}
				this._suggestWidget?.hide();
			}));
			this._terminalSuggestWidgetVisibleContextKey.set(false);
		}
		return this._suggestWidget;
	}

	selectPreviousSuggestion(): void {
		this._suggestWidget?.selectPrevious();
	}

	selectPreviousPageSuggestion(): void {
		this._suggestWidget?.selectPreviousPage();
	}

	selectNextSuggestion(): void {
		this._suggestWidget?.selectNext();
	}

	selectNextPageSuggestion(): void {
		this._suggestWidget?.selectNextPage();
	}

	acceptSelectedSuggestion(suggestion?: Pick<ISimpleSelectedSuggestion<TerminalCompletionItem>, 'item' | 'model'>, respectRunOnEnter?: boolean): void {
		if (!suggestion) {
			suggestion = this._suggestWidget?.getFocusedItem();
		}
		const initialPromptInputState = this._mostRecentPromptInputState;
		if (!suggestion || !initialPromptInputState || this._leadingLineContent === undefined || !this._model) {
			return;
		}
		SuggestAddon.lastAcceptedCompletionTimestamp = Date.now();
		this._suggestWidget?.hide();

		const currentPromptInputState = this._currentPromptInputState ?? initialPromptInputState;

		// The replacement text is any text after the replacement index for the completions, this
		// includes any text that was there before the completions were requested and any text added
		// since to refine the completion.
		const replacementText = currentPromptInputState.value.substring(suggestion.item.completion.replacementIndex, currentPromptInputState.cursorIndex);

		// Right side of replacement text in the same word
		let rightSideReplacementText = '';
		if (
			// The line didn't end with ghost text
			(currentPromptInputState.ghostTextIndex === -1 || currentPromptInputState.ghostTextIndex > currentPromptInputState.cursorIndex) &&
			// There is more than one charatcer
			currentPromptInputState.value.length > currentPromptInputState.cursorIndex + 1 &&
			// THe next character is not a space
			currentPromptInputState.value.at(currentPromptInputState.cursorIndex) !== ' '
		) {
			const spaceIndex = currentPromptInputState.value.substring(currentPromptInputState.cursorIndex, currentPromptInputState.ghostTextIndex === -1 ? undefined : currentPromptInputState.ghostTextIndex).indexOf(' ');
			rightSideReplacementText = currentPromptInputState.value.substring(currentPromptInputState.cursorIndex, spaceIndex === -1 ? undefined : currentPromptInputState.cursorIndex + spaceIndex);
		}

		const completion = suggestion.item.completion;
		let completionText = completion.inputData ?? completion.label;
		if ((completion.kind === TerminalCompletionItemKind.Folder || completion.isFileOverride) && completionText.includes(' ')) {
			// Escape spaces in files or folders so they're valid paths
			completionText = completionText.replaceAll(' ', '\\ ');
		}
		let runOnEnter = false;
		if (respectRunOnEnter) {
			const runOnEnterConfig = this._configurationService.getValue<ITerminalSuggestConfiguration>(terminalSuggestConfigSection).runOnEnter;
			switch (runOnEnterConfig) {
				case 'always': {
					runOnEnter = true;
					break;
				}
				case 'exactMatch': {
					runOnEnter = replacementText.toLowerCase() === completionText.toLowerCase();
					break;
				}
				case 'exactMatchIgnoreExtension': {
					runOnEnter = replacementText.toLowerCase() === completionText.toLowerCase();
					if (completion.isFileOverride) {
						runOnEnter ||= replacementText.toLowerCase() === completionText.toLowerCase().replace(/\.[^\.]+$/, '');
					}
					break;
				}
			}
		}

		// For folders, allow the next completion request to get completions for that folder
		if (completion.icon === Codicon.folder) {
			SuggestAddon.lastAcceptedCompletionTimestamp = 0;
		}

		const commonPrefixLen = commonPrefixLength(replacementText, completionText);
		const commonPrefix = replacementText.substring(replacementText.length - 1 - commonPrefixLen, replacementText.length - 1);
		const completionSuffix = completionText.substring(commonPrefixLen);
		let resultSequence: string;
		if (currentPromptInputState.suffix.length > 0 && currentPromptInputState.prefix.endsWith(commonPrefix) && currentPromptInputState.suffix.startsWith(completionSuffix)) {
			// Move right to the end of the completion
			resultSequence = '\x1bOC'.repeat(completion.label.length - commonPrefixLen);
		} else {
			resultSequence = [
				// Backspace (left) to remove all additional input
				'\x7F'.repeat(replacementText.length - commonPrefixLen),
				// Delete (right) to remove any additional text in the same word
				'\x1b[3~'.repeat(rightSideReplacementText.length),
				// Write the completion
				completionSuffix,
				// Run on enter if needed
				runOnEnter ? '\r' : ''
			].join('');
		}

		// Send the completion
		this._onAcceptedCompletion.fire(resultSequence);
		this.hideSuggestWidget(true);
	}

	hideSuggestWidget(cancelAnyRequest: boolean): void {
		if (cancelAnyRequest) {
			this._cancellationTokenSource?.cancel();
			this._cancellationTokenSource = undefined;
		}
		this._currentPromptInputState = undefined;
		this._leadingLineContent = undefined;
		this._suggestWidget?.hide();
	}
}

class PersistedWidgetSize {

	private readonly _key = TerminalStorageKeys.TerminalSuggestSize;

	constructor(
		@IStorageService private readonly _storageService: IStorageService
	) {
	}

	restore(): dom.Dimension | undefined {
		const raw = this._storageService.get(this._key, StorageScope.PROFILE) ?? '';
		try {
			const obj = JSON.parse(raw);
			if (dom.Dimension.is(obj)) {
				return dom.Dimension.lift(obj);
			}
		} catch {
			// ignore
		}
		return undefined;
	}

	store(size: dom.Dimension) {
		this._storageService.store(this._key, JSON.stringify(size), StorageScope.PROFILE, StorageTarget.MACHINE);
	}

	reset(): void {
		this._storageService.remove(this._key, StorageScope.PROFILE);
	}
}

export function normalizePathSeparator(path: string, sep: string): string {
	if (sep === '/') {
		return path.replaceAll('\\', '/');
	}
	return path.replaceAll('/', '\\');
}<|MERGE_RESOLUTION|>--- conflicted
+++ resolved
@@ -484,13 +484,10 @@
 			const replacementIndex = spaceIndex === -1 ? 0 : spaceIndex + 1;
 			const suggestion = this._currentPromptInputState.value.substring(replacementIndex);
 			this._inlineCompletion.label = suggestion;
-<<<<<<< HEAD
-=======
 			this._inlineCompletion.replacementIndex = replacementIndex;
 			// Note that the cursor index delta must be taken into account here, otherwise filtering
 			// wont work correctly.
 			this._inlineCompletion.replacementLength = this._currentPromptInputState.cursorIndex - replacementIndex - this._cursorIndexDelta;
->>>>>>> 122e0569
 			// Reset the completion item as the object reference must remain the same but its
 			// contents will differ across syncs. This is done so we don't need to reassign the
 			// model and the slowdown/flickering that could potentially cause.

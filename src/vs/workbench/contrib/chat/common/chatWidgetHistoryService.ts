--- conflicted
+++ resolved
@@ -11,11 +11,7 @@
 import { WorkingSetEntryState } from './chatEditingService.js';
 import { IChatRequestVariableEntry } from './chatModel.js';
 import { CHAT_PROVIDER_ID } from './chatParticipantContribTypes.js';
-<<<<<<< HEAD
-import { ChatMode } from './constants.js';
-=======
-import { ChatAgentLocation } from './constants.js';
->>>>>>> 4ad349f0
+import { ChatAgentLocation, ChatMode } from './constants.js';
 
 export interface IChatHistoryEntry {
 	text: string;

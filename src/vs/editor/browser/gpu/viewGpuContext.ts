/*---------------------------------------------------------------------------------------------
 *  Copyright (c) Microsoft Corporation. All rights reserved.
 *  Licensed under the MIT License. See License.txt in the project root for license information.
 *--------------------------------------------------------------------------------------------*/

import { addDisposableListener, getActiveWindow } from '../../../base/browser/dom.js';
import { createFastDomNode, type FastDomNode } from '../../../base/browser/fastDomNode.js';
<<<<<<< HEAD
import { BugIndicatingError } from '../../../base/common/errors.js';
import { Emitter } from '../../../base/common/event.js';
=======
>>>>>>> b846e4ec
import { Disposable } from '../../../base/common/lifecycle.js';
import type { ViewportData } from '../../common/viewLayout/viewLinesViewportData.js';
import type { ViewLineOptions } from '../viewParts/viewLines/viewLineOptions.js';
import { observableValue, runOnChange, type IObservable } from '../../../base/common/observable.js';
import { IInstantiationService } from '../../../platform/instantiation/common/instantiation.js';
import { TextureAtlas } from './atlas/textureAtlas.js';
import { GPULifecycle } from './gpuDisposable.js';
import { ensureNonNullable, observeDevicePixelDimensions } from './gpuUtils.js';

export class ViewGpuContext extends Disposable {
	readonly canvas: FastDomNode<HTMLCanvasElement>;
	readonly ctx: GPUCanvasContext;

	readonly device: Promise<GPUDevice>;

<<<<<<< HEAD
	private static _atlas: TextureAtlas | undefined;

	/**
	 * The shared texture atlas to use across all views.
	 *
	 * @throws if called before the GPU device is resolved
	 */
	static get atlas(): TextureAtlas {
		if (!ViewGpuContext._atlas) {
			throw new BugIndicatingError('Cannot call ViewGpuContext.textureAtlas before device is resolved');
		}
		return ViewGpuContext._atlas;
	}
	/**
	 * The shared texture atlas to use across all views. This is a convenience alias for
	 * {@link ViewGpuContext.atlas}.
	 *
	 * @throws if called before the GPU device is resolved
	 */
	get atlas(): TextureAtlas {
		return ViewGpuContext.atlas;
	}

	private readonly _onDidChangeCanvasDevicePixelDimensions = this._register(new Emitter<{ width: number; height: number }>());
	readonly onDidChangeCanvasDevicePixelDimensions = this._onDidChangeCanvasDevicePixelDimensions.event;
=======
	readonly canvasDevicePixelDimensions: IObservable<{ width: number; height: number }>;
>>>>>>> b846e4ec

	readonly devicePixelRatio: IObservable<number>;

	constructor(
		@IInstantiationService private readonly _instantiationService: IInstantiationService
	) {
		super();

		this.canvas = createFastDomNode(document.createElement('canvas'));
		this.canvas.setClassName('editorCanvas');

		this.ctx = ensureNonNullable(this.canvas.domNode.getContext('webgpu'));

		this.device = GPULifecycle.requestDevice().then(ref => this._register(ref).object);
		this.device.then(device => {
			if (!ViewGpuContext._atlas) {
				ViewGpuContext._atlas = this._instantiationService.createInstance(TextureAtlas, device.limits.maxTextureDimension2D, undefined);
				runOnChange(this.devicePixelRatio, () => ViewGpuContext.atlas.clear());
			}
		});

		const dprObs = observableValue(this, getActiveWindow().devicePixelRatio);
		this._register(addDisposableListener(getActiveWindow(), 'resize', () => {
			dprObs.set(getActiveWindow().devicePixelRatio, undefined);
		}));
		this.devicePixelRatio = dprObs;

		const canvasDevicePixelDimensions = observableValue(this, { width: this.canvas.domNode.width, height: this.canvas.domNode.height });
		this._register(observeDevicePixelDimensions(
			this.canvas.domNode,
			getActiveWindow(),
			(width, height) => canvasDevicePixelDimensions.set({ width, height }, undefined)
		));
		this.canvasDevicePixelDimensions = canvasDevicePixelDimensions;
	}

	/**
	 * This method determines which lines can be and are allowed to be rendered using the GPU
	 * renderer. Eventually this should trend all lines, except maybe exceptional cases like
	 * decorations that use class names.
	 */
	public static canRender(options: ViewLineOptions, viewportData: ViewportData, lineNumber: number): boolean {
		const data = viewportData.getViewLineRenderingData(lineNumber);
		if (
			data.containsRTL ||
			data.maxColumn > 200 ||
			data.continuesWithWrappedLine ||
			data.inlineDecorations.length > 0
		) {
			return false;
		}
		return true;
	}
}<|MERGE_RESOLUTION|>--- conflicted
+++ resolved
@@ -5,11 +5,7 @@
 
 import { addDisposableListener, getActiveWindow } from '../../../base/browser/dom.js';
 import { createFastDomNode, type FastDomNode } from '../../../base/browser/fastDomNode.js';
-<<<<<<< HEAD
 import { BugIndicatingError } from '../../../base/common/errors.js';
-import { Emitter } from '../../../base/common/event.js';
-=======
->>>>>>> b846e4ec
 import { Disposable } from '../../../base/common/lifecycle.js';
 import type { ViewportData } from '../../common/viewLayout/viewLinesViewportData.js';
 import type { ViewLineOptions } from '../viewParts/viewLines/viewLineOptions.js';
@@ -25,7 +21,6 @@
 
 	readonly device: Promise<GPUDevice>;
 
-<<<<<<< HEAD
 	private static _atlas: TextureAtlas | undefined;
 
 	/**
@@ -49,12 +44,7 @@
 		return ViewGpuContext.atlas;
 	}
 
-	private readonly _onDidChangeCanvasDevicePixelDimensions = this._register(new Emitter<{ width: number; height: number }>());
-	readonly onDidChangeCanvasDevicePixelDimensions = this._onDidChangeCanvasDevicePixelDimensions.event;
-=======
 	readonly canvasDevicePixelDimensions: IObservable<{ width: number; height: number }>;
->>>>>>> b846e4ec
-
 	readonly devicePixelRatio: IObservable<number>;
 
 	constructor(

/*---------------------------------------------------------------------------------------------
 *  Copyright (c) Microsoft Corporation. All rights reserved.
 *  Licensed under the MIT License. See License.txt in the project root for license information.
 *--------------------------------------------------------------------------------------------*/

declare let MonacoEnvironment: monaco.Environment | undefined;

interface Window {
	MonacoEnvironment?: monaco.Environment | undefined;
}

declare namespace monaco {

	export type Thenable<T> = PromiseLike<T>;

	export interface Environment {
		/**
		 * Define a global `monaco` symbol.
		 * This is true by default in AMD and false by default in ESM.
		 */
		globalAPI?: boolean;
		/**
		 * The base url where the editor sources are found (which contains the vs folder)
		 */
		baseUrl?: string;
		/**
		 * A web worker factory.
		 * NOTE: If `getWorker` is defined, `getWorkerUrl` is not invoked.
		 */
		getWorker?(workerId: string, label: string): Promise<Worker> | Worker;
		/**
		 * Return the location for web worker scripts.
		 * NOTE: If `getWorker` is defined, `getWorkerUrl` is not invoked.
		 */
		getWorkerUrl?(workerId: string, label: string): string;
		/**
		 * Create a trusted types policy (same API as window.trustedTypes.createPolicy)
		 */
		createTrustedTypesPolicy?(
			policyName: string,
			policyOptions?: ITrustedTypePolicyOptions,
		): undefined | ITrustedTypePolicy;
	}

	export interface ITrustedTypePolicyOptions {
		createHTML?: (input: string, ...arguments: any[]) => string;
		createScript?: (input: string, ...arguments: any[]) => string;
		createScriptURL?: (input: string, ...arguments: any[]) => string;
	}

	export interface ITrustedTypePolicy {
		readonly name: string;
		createHTML?(input: string): any;
		createScript?(input: string): any;
		createScriptURL?(input: string): any;
	}

	export interface IDisposable {
		dispose(): void;
	}

	export interface IEvent<T> {
		(listener: (e: T) => any, thisArg?: any): IDisposable;
	}

	/**
	 * A helper that allows to emit and listen to typed events
	 */
	export class Emitter<T> {
		constructor();
		readonly event: IEvent<T>;
		fire(event: T): void;
		dispose(): void;
	}


	export enum MarkerTag {
		Unnecessary = 1,
		Deprecated = 2
	}

	export enum MarkerSeverity {
		Hint = 1,
		Info = 2,
		Warning = 4,
		Error = 8
	}

	export class CancellationTokenSource {
		constructor(parent?: CancellationToken);
		get token(): CancellationToken;
		cancel(): void;
		dispose(cancel?: boolean): void;
	}

	export interface CancellationToken {
		/**
		 * A flag signalling is cancellation has been requested.
		 */
		readonly isCancellationRequested: boolean;
		/**
		 * An event which fires when cancellation is requested. This event
		 * only ever fires `once` as cancellation can only happen once. Listeners
		 * that are registered after cancellation will be called (next event loop run),
		 * but also only once.
		 *
		 * @event
		 */
		readonly onCancellationRequested: (listener: (e: any) => any, thisArgs?: any, disposables?: IDisposable[]) => IDisposable;
	}
	/**
	 * Uniform Resource Identifier (Uri) http://tools.ietf.org/html/rfc3986.
	 * This class is a simple parser which creates the basic component parts
	 * (http://tools.ietf.org/html/rfc3986#section-3) with minimal validation
	 * and encoding.
	 *
	 * ```txt
	 *       foo://example.com:8042/over/there?name=ferret#nose
	 *       \_/   \______________/\_________/ \_________/ \__/
	 *        |           |            |            |        |
	 *     scheme     authority       path        query   fragment
	 *        |   _____________________|__
	 *       / \ /                        \
	 *       urn:example:animal:ferret:nose
	 * ```
	 */
	export class Uri implements UriComponents {
		static isUri(thing: any): thing is Uri;
		/**
		 * scheme is the 'http' part of 'http://www.example.com/some/path?query#fragment'.
		 * The part before the first colon.
		 */
		readonly scheme: string;
		/**
		 * authority is the 'www.example.com' part of 'http://www.example.com/some/path?query#fragment'.
		 * The part between the first double slashes and the next slash.
		 */
		readonly authority: string;
		/**
		 * path is the '/some/path' part of 'http://www.example.com/some/path?query#fragment'.
		 */
		readonly path: string;
		/**
		 * query is the 'query' part of 'http://www.example.com/some/path?query#fragment'.
		 */
		readonly query: string;
		/**
		 * fragment is the 'fragment' part of 'http://www.example.com/some/path?query#fragment'.
		 */
		readonly fragment: string;
		/**
		 * Returns a string representing the corresponding file system path of this Uri.
		 * Will handle UNC paths, normalizes windows drive letters to lower-case, and uses the
		 * platform specific path separator.
		 *
		 * * Will *not* validate the path for invalid characters and semantics.
		 * * Will *not* look at the scheme of this Uri.
		 * * The result shall *not* be used for display purposes but for accessing a file on disk.
		 *
		 *
		 * The *difference* to `Uri#path` is the use of the platform specific separator and the handling
		 * of UNC paths. See the below sample of a file-uri with an authority (UNC path).
		 *
		 * ```ts
			const u = Uri.parse('file://server/c$/folder/file.txt')
			u.authority === 'server'
			u.path === '/shares/c$/file.txt'
			u.fsPath === '\\server\c$\folder\file.txt'
		```
		 *
		 * Using `Uri#path` to read a file (using fs-apis) would not be enough because parts of the path,
		 * namely the server name, would be missing. Therefore `Uri#fsPath` exists - it's sugar to ease working
		 * with URIs that represent files on disk (`file` scheme).
		 */
		get fsPath(): string;
		with(change: {
			scheme?: string;
			authority?: string | null;
			path?: string | null;
			query?: string | null;
			fragment?: string | null;
		}): Uri;
		/**
		 * Creates a new Uri from a string, e.g. `http://www.example.com/some/path`,
		 * `file:///usr/home`, or `scheme:with/path`.
		 *
		 * @param value A string which represents an Uri (see `Uri#toString`).
		 */
		static parse(value: string, _strict?: boolean): Uri;
		/**
		 * Creates a new Uri from a file system path, e.g. `c:\my\files`,
		 * `/usr/home`, or `\\server\share\some\path`.
		 *
		 * The *difference* between `Uri#parse` and `Uri#file` is that the latter treats the argument
		 * as path, not as stringified-uri. E.g. `Uri.file(path)` is **not the same as**
		 * `Uri.parse('file://' + path)` because the path might contain characters that are
		 * interpreted (# and ?). See the following sample:
		 * ```ts
		const good = Uri.file('/coding/c#/project1');
		good.scheme === 'file';
		good.path === '/coding/c#/project1';
		good.fragment === '';
		const bad = Uri.parse('file://' + '/coding/c#/project1');
		bad.scheme === 'file';
		bad.path === '/coding/c'; // path is now broken
		bad.fragment === '/project1';
		```
		 *
		 * @param path A file system path (see `Uri#fsPath`)
		 */
		static file(path: string): Uri;
		/**
		 * Creates new Uri from uri components.
		 *
		 * Unless `strict` is `true` the scheme is defaults to be `file`. This function performs
		 * validation and should be used for untrusted uri components retrieved from storage,
		 * user input, command arguments etc
		 */
		static from(components: UriComponents, strict?: boolean): Uri;
		/**
		 * Join a Uri path with path fragments and normalizes the resulting path.
		 *
		 * @param uri The input Uri.
		 * @param pathFragment The path fragment to add to the Uri path.
		 * @returns The resulting Uri.
		 */
		static joinPath(uri: Uri, ...pathFragment: string[]): Uri;
		/**
		 * Creates a string representation for this Uri. It's guaranteed that calling
		 * `Uri.parse` with the result of this function creates an Uri which is equal
		 * to this Uri.
		 *
		 * * The result shall *not* be used for display purposes but for externalization or transport.
		 * * The result will be encoded using the percentage encoding and encoding happens mostly
		 * ignore the scheme-specific encoding rules.
		 *
		 * @param skipEncoding Do not encode the result, default is `false`
		 */
		toString(skipEncoding?: boolean): string;
		toJSON(): UriComponents;
		/**
		 * A helper function to revive URIs.
		 *
		 * **Note** that this function should only be used when receiving Uri#toJSON generated data
		 * and that it doesn't do any validation. Use {@link Uri.from} when received "untrusted"
		 * uri components such as command arguments or data from storage.
		 *
		 * @param data The Uri components or Uri to revive.
		 * @returns The revived Uri or undefined or null.
		 */
		static revive(data: UriComponents | Uri): Uri;
		static revive(data: UriComponents | Uri | undefined): Uri | undefined;
		static revive(data: UriComponents | Uri | null): Uri | null;
		static revive(data: UriComponents | Uri | undefined | null): Uri | undefined | null;
	}

	export interface UriComponents {
		scheme: string;
		authority?: string;
		path?: string;
		query?: string;
		fragment?: string;
	}
	/**
	 * Virtual Key Codes, the value does not hold any inherent meaning.
	 * Inspired somewhat from https://msdn.microsoft.com/en-us/library/windows/desktop/dd375731(v=vs.85).aspx
	 * But these are "more general", as they should work across browsers & OS`s.
	 */
	export enum KeyCode {
		DependsOnKbLayout = -1,
		/**
		 * Placed first to cover the 0 value of the enum.
		 */
		Unknown = 0,
		Backspace = 1,
		Tab = 2,
		Enter = 3,
		Shift = 4,
		Ctrl = 5,
		Alt = 6,
		PauseBreak = 7,
		CapsLock = 8,
		Escape = 9,
		Space = 10,
		PageUp = 11,
		PageDown = 12,
		End = 13,
		Home = 14,
		LeftArrow = 15,
		UpArrow = 16,
		RightArrow = 17,
		DownArrow = 18,
		Insert = 19,
		Delete = 20,
		Digit0 = 21,
		Digit1 = 22,
		Digit2 = 23,
		Digit3 = 24,
		Digit4 = 25,
		Digit5 = 26,
		Digit6 = 27,
		Digit7 = 28,
		Digit8 = 29,
		Digit9 = 30,
		KeyA = 31,
		KeyB = 32,
		KeyC = 33,
		KeyD = 34,
		KeyE = 35,
		KeyF = 36,
		KeyG = 37,
		KeyH = 38,
		KeyI = 39,
		KeyJ = 40,
		KeyK = 41,
		KeyL = 42,
		KeyM = 43,
		KeyN = 44,
		KeyO = 45,
		KeyP = 46,
		KeyQ = 47,
		KeyR = 48,
		KeyS = 49,
		KeyT = 50,
		KeyU = 51,
		KeyV = 52,
		KeyW = 53,
		KeyX = 54,
		KeyY = 55,
		KeyZ = 56,
		Meta = 57,
		ContextMenu = 58,
		F1 = 59,
		F2 = 60,
		F3 = 61,
		F4 = 62,
		F5 = 63,
		F6 = 64,
		F7 = 65,
		F8 = 66,
		F9 = 67,
		F10 = 68,
		F11 = 69,
		F12 = 70,
		F13 = 71,
		F14 = 72,
		F15 = 73,
		F16 = 74,
		F17 = 75,
		F18 = 76,
		F19 = 77,
		F20 = 78,
		F21 = 79,
		F22 = 80,
		F23 = 81,
		F24 = 82,
		NumLock = 83,
		ScrollLock = 84,
		/**
		 * Used for miscellaneous characters; it can vary by keyboard.
		 * For the US standard keyboard, the ';:' key
		 */
		Semicolon = 85,
		/**
		 * For any country/region, the '+' key
		 * For the US standard keyboard, the '=+' key
		 */
		Equal = 86,
		/**
		 * For any country/region, the ',' key
		 * For the US standard keyboard, the ',<' key
		 */
		Comma = 87,
		/**
		 * For any country/region, the '-' key
		 * For the US standard keyboard, the '-_' key
		 */
		Minus = 88,
		/**
		 * For any country/region, the '.' key
		 * For the US standard keyboard, the '.>' key
		 */
		Period = 89,
		/**
		 * Used for miscellaneous characters; it can vary by keyboard.
		 * For the US standard keyboard, the '/?' key
		 */
		Slash = 90,
		/**
		 * Used for miscellaneous characters; it can vary by keyboard.
		 * For the US standard keyboard, the '`~' key
		 */
		Backquote = 91,
		/**
		 * Used for miscellaneous characters; it can vary by keyboard.
		 * For the US standard keyboard, the '[{' key
		 */
		BracketLeft = 92,
		/**
		 * Used for miscellaneous characters; it can vary by keyboard.
		 * For the US standard keyboard, the '\|' key
		 */
		Backslash = 93,
		/**
		 * Used for miscellaneous characters; it can vary by keyboard.
		 * For the US standard keyboard, the ']}' key
		 */
		BracketRight = 94,
		/**
		 * Used for miscellaneous characters; it can vary by keyboard.
		 * For the US standard keyboard, the ''"' key
		 */
		Quote = 95,
		/**
		 * Used for miscellaneous characters; it can vary by keyboard.
		 */
		OEM_8 = 96,
		/**
		 * Either the angle bracket key or the backslash key on the RT 102-key keyboard.
		 */
		IntlBackslash = 97,
		Numpad0 = 98,// VK_NUMPAD0, 0x60, Numeric keypad 0 key
		Numpad1 = 99,// VK_NUMPAD1, 0x61, Numeric keypad 1 key
		Numpad2 = 100,// VK_NUMPAD2, 0x62, Numeric keypad 2 key
		Numpad3 = 101,// VK_NUMPAD3, 0x63, Numeric keypad 3 key
		Numpad4 = 102,// VK_NUMPAD4, 0x64, Numeric keypad 4 key
		Numpad5 = 103,// VK_NUMPAD5, 0x65, Numeric keypad 5 key
		Numpad6 = 104,// VK_NUMPAD6, 0x66, Numeric keypad 6 key
		Numpad7 = 105,// VK_NUMPAD7, 0x67, Numeric keypad 7 key
		Numpad8 = 106,// VK_NUMPAD8, 0x68, Numeric keypad 8 key
		Numpad9 = 107,// VK_NUMPAD9, 0x69, Numeric keypad 9 key
		NumpadMultiply = 108,// VK_MULTIPLY, 0x6A, Multiply key
		NumpadAdd = 109,// VK_ADD, 0x6B, Add key
		NUMPAD_SEPARATOR = 110,// VK_SEPARATOR, 0x6C, Separator key
		NumpadSubtract = 111,// VK_SUBTRACT, 0x6D, Subtract key
		NumpadDecimal = 112,// VK_DECIMAL, 0x6E, Decimal key
		NumpadDivide = 113,// VK_DIVIDE, 0x6F,
		/**
		 * Cover all key codes when IME is processing input.
		 */
		KEY_IN_COMPOSITION = 114,
		ABNT_C1 = 115,// Brazilian (ABNT) Keyboard
		ABNT_C2 = 116,// Brazilian (ABNT) Keyboard
		AudioVolumeMute = 117,
		AudioVolumeUp = 118,
		AudioVolumeDown = 119,
		BrowserSearch = 120,
		BrowserHome = 121,
		BrowserBack = 122,
		BrowserForward = 123,
		MediaTrackNext = 124,
		MediaTrackPrevious = 125,
		MediaStop = 126,
		MediaPlayPause = 127,
		LaunchMediaPlayer = 128,
		LaunchMail = 129,
		LaunchApp2 = 130,
		/**
		 * VK_CLEAR, 0x0C, CLEAR key
		 */
		Clear = 131,
		/**
		 * Placed last to cover the length of the enum.
		 * Please do not depend on this value!
		 */
		MAX_VALUE = 132
	}
	export class KeyMod {
		static readonly CtrlCmd: number;
		static readonly Shift: number;
		static readonly Alt: number;
		static readonly WinCtrl: number;
		static chord(firstPart: number, secondPart: number): number;
	}

	export interface IMarkdownString {
		readonly value: string;
		readonly isTrusted?: boolean | MarkdownStringTrustedOptions;
		readonly supportThemeIcons?: boolean;
		readonly supportHtml?: boolean;
		readonly baseUri?: UriComponents;
		uris?: {
			[href: string]: UriComponents;
		};
	}

	export interface MarkdownStringTrustedOptions {
		readonly enabledCommands: readonly string[];
	}

	export interface IKeyboardEvent {
		readonly _standardKeyboardEventBrand: true;
		readonly browserEvent: KeyboardEvent;
		readonly target: HTMLElement;
		readonly ctrlKey: boolean;
		readonly shiftKey: boolean;
		readonly altKey: boolean;
		readonly metaKey: boolean;
		readonly altGraphKey: boolean;
		readonly keyCode: KeyCode;
		readonly code: string;
		equals(keybinding: number): boolean;
		preventDefault(): void;
		stopPropagation(): void;
	}
	export interface IMouseEvent {
		readonly browserEvent: MouseEvent;
		readonly leftButton: boolean;
		readonly middleButton: boolean;
		readonly rightButton: boolean;
		readonly buttons: number;
		readonly target: HTMLElement;
		readonly detail: number;
		readonly posx: number;
		readonly posy: number;
		readonly ctrlKey: boolean;
		readonly shiftKey: boolean;
		readonly altKey: boolean;
		readonly metaKey: boolean;
		readonly timestamp: number;
		preventDefault(): void;
		stopPropagation(): void;
	}

	export interface IScrollEvent {
		readonly scrollTop: number;
		readonly scrollLeft: number;
		readonly scrollWidth: number;
		readonly scrollHeight: number;
		readonly scrollTopChanged: boolean;
		readonly scrollLeftChanged: boolean;
		readonly scrollWidthChanged: boolean;
		readonly scrollHeightChanged: boolean;
	}
	/**
	 * A position in the editor. This interface is suitable for serialization.
	 */
	export interface IPosition {
		/**
		 * line number (starts at 1)
		 */
		readonly lineNumber: number;
		/**
		 * column (the first character in a line is between column 1 and column 2)
		 */
		readonly column: number;
	}

	/**
	 * A position in the editor.
	 */
	export class Position {
		/**
		 * line number (starts at 1)
		 */
		readonly lineNumber: number;
		/**
		 * column (the first character in a line is between column 1 and column 2)
		 */
		readonly column: number;
		constructor(lineNumber: number, column: number);
		/**
		 * Create a new position from this position.
		 *
		 * @param newLineNumber new line number
		 * @param newColumn new column
		 */
		with(newLineNumber?: number, newColumn?: number): Position;
		/**
		 * Derive a new position from this position.
		 *
		 * @param deltaLineNumber line number delta
		 * @param deltaColumn column delta
		 */
		delta(deltaLineNumber?: number, deltaColumn?: number): Position;
		/**
		 * Test if this position equals other position
		 */
		equals(other: IPosition): boolean;
		/**
		 * Test if position `a` equals position `b`
		 */
		static equals(a: IPosition | null, b: IPosition | null): boolean;
		/**
		 * Test if this position is before other position.
		 * If the two positions are equal, the result will be false.
		 */
		isBefore(other: IPosition): boolean;
		/**
		 * Test if position `a` is before position `b`.
		 * If the two positions are equal, the result will be false.
		 */
		static isBefore(a: IPosition, b: IPosition): boolean;
		/**
		 * Test if this position is before other position.
		 * If the two positions are equal, the result will be true.
		 */
		isBeforeOrEqual(other: IPosition): boolean;
		/**
		 * Test if position `a` is before position `b`.
		 * If the two positions are equal, the result will be true.
		 */
		static isBeforeOrEqual(a: IPosition, b: IPosition): boolean;
		/**
		 * A function that compares positions, useful for sorting
		 */
		static compare(a: IPosition, b: IPosition): number;
		/**
		 * Clone this position.
		 */
		clone(): Position;
		/**
		 * Convert to a human-readable representation.
		 */
		toString(): string;
		/**
		 * Create a `Position` from an `IPosition`.
		 */
		static lift(pos: IPosition): Position;
		/**
		 * Test if `obj` is an `IPosition`.
		 */
		static isIPosition(obj: any): obj is IPosition;
		toJSON(): IPosition;
	}

	/**
	 * A range in the editor. This interface is suitable for serialization.
	 */
	export interface IRange {
		/**
		 * Line number on which the range starts (starts at 1).
		 */
		readonly startLineNumber: number;
		/**
		 * Column on which the range starts in line `startLineNumber` (starts at 1).
		 */
		readonly startColumn: number;
		/**
		 * Line number on which the range ends.
		 */
		readonly endLineNumber: number;
		/**
		 * Column on which the range ends in line `endLineNumber`.
		 */
		readonly endColumn: number;
	}

	/**
	 * A range in the editor. (startLineNumber,startColumn) is <= (endLineNumber,endColumn)
	 */
	export class Range {
		/**
		 * Line number on which the range starts (starts at 1).
		 */
		readonly startLineNumber: number;
		/**
		 * Column on which the range starts in line `startLineNumber` (starts at 1).
		 */
		readonly startColumn: number;
		/**
		 * Line number on which the range ends.
		 */
		readonly endLineNumber: number;
		/**
		 * Column on which the range ends in line `endLineNumber`.
		 */
		readonly endColumn: number;
		constructor(startLineNumber: number, startColumn: number, endLineNumber: number, endColumn: number);
		/**
		 * Test if this range is empty.
		 */
		isEmpty(): boolean;
		/**
		 * Test if `range` is empty.
		 */
		static isEmpty(range: IRange): boolean;
		/**
		 * Test if position is in this range. If the position is at the edges, will return true.
		 */
		containsPosition(position: IPosition): boolean;
		/**
		 * Test if `position` is in `range`. If the position is at the edges, will return true.
		 */
		static containsPosition(range: IRange, position: IPosition): boolean;
		/**
		 * Test if range is in this range. If the range is equal to this range, will return true.
		 */
		containsRange(range: IRange): boolean;
		/**
		 * Test if `otherRange` is in `range`. If the ranges are equal, will return true.
		 */
		static containsRange(range: IRange, otherRange: IRange): boolean;
		/**
		 * Test if `range` is strictly in this range. `range` must start after and end before this range for the result to be true.
		 */
		strictContainsRange(range: IRange): boolean;
		/**
		 * Test if `otherRange` is strictly in `range` (must start after, and end before). If the ranges are equal, will return false.
		 */
		static strictContainsRange(range: IRange, otherRange: IRange): boolean;
		/**
		 * A reunion of the two ranges.
		 * The smallest position will be used as the start point, and the largest one as the end point.
		 */
		plusRange(range: IRange): Range;
		/**
		 * A reunion of the two ranges.
		 * The smallest position will be used as the start point, and the largest one as the end point.
		 */
		static plusRange(a: IRange, b: IRange): Range;
		/**
		 * A intersection of the two ranges.
		 */
		intersectRanges(range: IRange): Range | null;
		/**
		 * A intersection of the two ranges.
		 */
		static intersectRanges(a: IRange, b: IRange): Range | null;
		/**
		 * Test if this range equals other.
		 */
		equalsRange(other: IRange | null | undefined): boolean;
		/**
		 * Test if range `a` equals `b`.
		 */
		static equalsRange(a: IRange | null | undefined, b: IRange | null | undefined): boolean;
		/**
		 * Return the end position (which will be after or equal to the start position)
		 */
		getEndPosition(): Position;
		/**
		 * Return the end position (which will be after or equal to the start position)
		 */
		static getEndPosition(range: IRange): Position;
		/**
		 * Return the start position (which will be before or equal to the end position)
		 */
		getStartPosition(): Position;
		/**
		 * Return the start position (which will be before or equal to the end position)
		 */
		static getStartPosition(range: IRange): Position;
		/**
		 * Transform to a user presentable string representation.
		 */
		toString(): string;
		/**
		 * Create a new range using this range's start position, and using endLineNumber and endColumn as the end position.
		 */
		setEndPosition(endLineNumber: number, endColumn: number): Range;
		/**
		 * Create a new range using this range's end position, and using startLineNumber and startColumn as the start position.
		 */
		setStartPosition(startLineNumber: number, startColumn: number): Range;
		/**
		 * Create a new empty range using this range's start position.
		 */
		collapseToStart(): Range;
		/**
		 * Create a new empty range using this range's start position.
		 */
		static collapseToStart(range: IRange): Range;
		/**
		 * Create a new empty range using this range's end position.
		 */
		collapseToEnd(): Range;
		/**
		 * Create a new empty range using this range's end position.
		 */
		static collapseToEnd(range: IRange): Range;
		/**
		 * Moves the range by the given amount of lines.
		 */
		delta(lineCount: number): Range;
		isSingleLine(): boolean;
		static fromPositions(start: IPosition, end?: IPosition): Range;
		/**
		 * Create a `Range` from an `IRange`.
		 */
		static lift(range: undefined | null): null;
		static lift(range: IRange): Range;
		static lift(range: IRange | undefined | null): Range | null;
		/**
		 * Test if `obj` is an `IRange`.
		 */
		static isIRange(obj: any): obj is IRange;
		/**
		 * Test if the two ranges are touching in any way.
		 */
		static areIntersectingOrTouching(a: IRange, b: IRange): boolean;
		/**
		 * Test if the two ranges are intersecting. If the ranges are touching it returns true.
		 */
		static areIntersecting(a: IRange, b: IRange): boolean;
		/**
		 * Test if the two ranges are intersecting, but not touching at all.
		 */
		static areOnlyIntersecting(a: IRange, b: IRange): boolean;
		/**
		 * A function that compares ranges, useful for sorting ranges
		 * It will first compare ranges on the startPosition and then on the endPosition
		 */
		static compareRangesUsingStarts(a: IRange | null | undefined, b: IRange | null | undefined): number;
		/**
		 * A function that compares ranges, useful for sorting ranges
		 * It will first compare ranges on the endPosition and then on the startPosition
		 */
		static compareRangesUsingEnds(a: IRange, b: IRange): number;
		/**
		 * Test if the range spans multiple lines.
		 */
		static spansMultipleLines(range: IRange): boolean;
		toJSON(): IRange;
	}

	/**
	 * A selection in the editor.
	 * The selection is a range that has an orientation.
	 */
	export interface ISelection {
		/**
		 * The line number on which the selection has started.
		 */
		readonly selectionStartLineNumber: number;
		/**
		 * The column on `selectionStartLineNumber` where the selection has started.
		 */
		readonly selectionStartColumn: number;
		/**
		 * The line number on which the selection has ended.
		 */
		readonly positionLineNumber: number;
		/**
		 * The column on `positionLineNumber` where the selection has ended.
		 */
		readonly positionColumn: number;
	}

	/**
	 * A selection in the editor.
	 * The selection is a range that has an orientation.
	 */
	export class Selection extends Range {
		/**
		 * The line number on which the selection has started.
		 */
		readonly selectionStartLineNumber: number;
		/**
		 * The column on `selectionStartLineNumber` where the selection has started.
		 */
		readonly selectionStartColumn: number;
		/**
		 * The line number on which the selection has ended.
		 */
		readonly positionLineNumber: number;
		/**
		 * The column on `positionLineNumber` where the selection has ended.
		 */
		readonly positionColumn: number;
		constructor(selectionStartLineNumber: number, selectionStartColumn: number, positionLineNumber: number, positionColumn: number);
		/**
		 * Transform to a human-readable representation.
		 */
		toString(): string;
		/**
		 * Test if equals other selection.
		 */
		equalsSelection(other: ISelection): boolean;
		/**
		 * Test if the two selections are equal.
		 */
		static selectionsEqual(a: ISelection, b: ISelection): boolean;
		/**
		 * Get directions (LTR or RTL).
		 */
		getDirection(): SelectionDirection;
		/**
		 * Create a new selection with a different `positionLineNumber` and `positionColumn`.
		 */
		setEndPosition(endLineNumber: number, endColumn: number): Selection;
		/**
		 * Get the position at `positionLineNumber` and `positionColumn`.
		 */
		getPosition(): Position;
		/**
		 * Get the position at the start of the selection.
		*/
		getSelectionStart(): Position;
		/**
		 * Create a new selection with a different `selectionStartLineNumber` and `selectionStartColumn`.
		 */
		setStartPosition(startLineNumber: number, startColumn: number): Selection;
		/**
		 * Create a `Selection` from one or two positions
		 */
		static fromPositions(start: IPosition, end?: IPosition): Selection;
		/**
		 * Creates a `Selection` from a range, given a direction.
		 */
		static fromRange(range: Range, direction: SelectionDirection): Selection;
		/**
		 * Create a `Selection` from an `ISelection`.
		 */
		static liftSelection(sel: ISelection): Selection;
		/**
		 * `a` equals `b`.
		 */
		static selectionsArrEqual(a: ISelection[], b: ISelection[]): boolean;
		/**
		 * Test if `obj` is an `ISelection`.
		 */
		static isISelection(obj: any): obj is ISelection;
		/**
		 * Create with a direction.
		 */
		static createWithDirection(startLineNumber: number, startColumn: number, endLineNumber: number, endColumn: number, direction: SelectionDirection): Selection;
	}

	/**
	 * The direction of a selection.
	 */
	export enum SelectionDirection {
		/**
		 * The selection starts above where it ends.
		 */
		LTR = 0,
		/**
		 * The selection starts below where it ends.
		 */
		RTL = 1
	}

	export class Token {
		readonly offset: number;
		readonly type: string;
		readonly language: string;
		_tokenBrand: void;
		constructor(offset: number, type: string, language: string);
		toString(): string;
	}
}

declare namespace monaco.editor {

	/**
	 * Create a new editor under `domElement`.
	 * `domElement` should be empty (not contain other dom nodes).
	 * The editor will read the size of `domElement`.
	 */
	export function create(domElement: HTMLElement, options?: IStandaloneEditorConstructionOptions, override?: IEditorOverrideServices): IStandaloneCodeEditor;

	/**
	 * Emitted when an editor is created.
	 * Creating a diff editor might cause this listener to be invoked with the two editors.
	 * @event
	 */
	export function onDidCreateEditor(listener: (codeEditor: ICodeEditor) => void): IDisposable;

	/**
	 * Emitted when an diff editor is created.
	 * @event
	 */
	export function onDidCreateDiffEditor(listener: (diffEditor: IDiffEditor) => void): IDisposable;

	/**
	 * Get all the created editors.
	 */
	export function getEditors(): readonly ICodeEditor[];

	/**
	 * Get all the created diff editors.
	 */
	export function getDiffEditors(): readonly IDiffEditor[];

	/**
	 * Create a new diff editor under `domElement`.
	 * `domElement` should be empty (not contain other dom nodes).
	 * The editor will read the size of `domElement`.
	 */
	export function createDiffEditor(domElement: HTMLElement, options?: IStandaloneDiffEditorConstructionOptions, override?: IEditorOverrideServices): IStandaloneDiffEditor;

	export function createMultiFileDiffEditor(domElement: HTMLElement, override?: IEditorOverrideServices): any;

	/**
	 * Description of a command contribution
	 */
	export interface ICommandDescriptor {
		/**
		 * An unique identifier of the contributed command.
		 */
		id: string;
		/**
		 * Callback that will be executed when the command is triggered.
		 */
		run: ICommandHandler;
	}

	/**
	 * Add a command.
	 */
	export function addCommand(descriptor: ICommandDescriptor): IDisposable;

	/**
	 * Add an action to all editors.
	 */
	export function addEditorAction(descriptor: IActionDescriptor): IDisposable;

	/**
	 * A keybinding rule.
	 */
	export interface IKeybindingRule {
		keybinding: number;
		command?: string | null;
		commandArgs?: any;
		when?: string | null;
	}

	/**
	 * Add a keybinding rule.
	 */
	export function addKeybindingRule(rule: IKeybindingRule): IDisposable;

	/**
	 * Add keybinding rules.
	 */
	export function addKeybindingRules(rules: IKeybindingRule[]): IDisposable;

	/**
	 * Create a new editor model.
	 * You can specify the language that should be set for this model or let the language be inferred from the `uri`.
	 */
	export function createModel(value: string, language?: string, uri?: Uri): ITextModel;

	/**
	 * Change the language for a model.
	 */
	export function setModelLanguage(model: ITextModel, mimeTypeOrLanguageId: string): void;

	/**
	 * Set the markers for a model.
	 */
	export function setModelMarkers(model: ITextModel, owner: string, markers: IMarkerData[]): void;

	/**
	 * Remove all markers of an owner.
	 */
	export function removeAllMarkers(owner: string): void;

	/**
	 * Get markers for owner and/or resource
	 *
	 * @returns list of markers
	 */
	export function getModelMarkers(filter: {
		owner?: string;
		resource?: Uri;
		take?: number;
	}): IMarker[];

	/**
	 * Emitted when markers change for a model.
	 * @event
	 */
	export function onDidChangeMarkers(listener: (e: readonly Uri[]) => void): IDisposable;

	/**
	 * Get the model that has `uri` if it exists.
	 */
	export function getModel(uri: Uri): ITextModel | null;

	/**
	 * Get all the created models.
	 */
	export function getModels(): ITextModel[];

	/**
	 * Emitted when a model is created.
	 * @event
	 */
	export function onDidCreateModel(listener: (model: ITextModel) => void): IDisposable;

	/**
	 * Emitted right before a model is disposed.
	 * @event
	 */
	export function onWillDisposeModel(listener: (model: ITextModel) => void): IDisposable;

	/**
	 * Emitted when a different language is set to a model.
	 * @event
	 */
	export function onDidChangeModelLanguage(listener: (e: {
		readonly model: ITextModel;
		readonly oldLanguage: string;
	}) => void): IDisposable;

	/**
	 * Create a new web worker that has model syncing capabilities built in.
	 * Specify an AMD module to load that will `create` an object that will be proxied.
	 */
	export function createWebWorker<T extends object>(opts: IInternalWebWorkerOptions): MonacoWebWorker<T>;

	/**
	 * Colorize the contents of `domNode` using attribute `data-lang`.
	 */
	export function colorizeElement(domNode: HTMLElement, options: IColorizerElementOptions): Promise<void>;

	/**
	 * Colorize `text` using language `languageId`.
	 */
	export function colorize(text: string, languageId: string, options: IColorizerOptions): Promise<string>;

	/**
	 * Colorize a line in a model.
	 */
	export function colorizeModelLine(model: ITextModel, lineNumber: number, tabSize?: number): string;

	/**
	 * Tokenize `text` using language `languageId`
	 */
	export function tokenize(text: string, languageId: string): Token[][];

	/**
	 * Define a new theme or update an existing theme.
	 */
	export function defineTheme(themeName: string, themeData: IStandaloneThemeData): void;

	/**
	 * Switches to a theme.
	 */
	export function setTheme(themeName: string): void;

	/**
	 * Clears all cached font measurements and triggers re-measurement.
	 */
	export function remeasureFonts(): void;

	/**
	 * Register a command.
	 */
	export function registerCommand(id: string, handler: (accessor: any, ...args: any[]) => void): IDisposable;

	export interface ILinkOpener {
		open(resource: Uri): boolean | Promise<boolean>;
	}

	/**
	 * Registers a handler that is called when a link is opened in any editor. The handler callback should return `true` if the link was handled and `false` otherwise.
	 * The handler that was registered last will be called first when a link is opened.
	 *
	 * Returns a disposable that can unregister the opener again.
	 */
	export function registerLinkOpener(opener: ILinkOpener): IDisposable;

	/**
	 * Represents an object that can handle editor open operations (e.g. when "go to definition" is called
	 * with a resource other than the current model).
	 */
	export interface ICodeEditorOpener {
		/**
		 * Callback that is invoked when a resource other than the current model should be opened (e.g. when "go to definition" is called).
		 * The callback should return `true` if the request was handled and `false` otherwise.
		 * @param source The code editor instance that initiated the request.
		 * @param resource The Uri of the resource that should be opened.
		 * @param selectionOrPosition An optional position or selection inside the model corresponding to `resource` that can be used to set the cursor.
		 */
		openCodeEditor(source: ICodeEditor, resource: Uri, selectionOrPosition?: IRange | IPosition): boolean | Promise<boolean>;
	}

	/**
	 * Registers a handler that is called when a resource other than the current model should be opened in the editor (e.g. "go to definition").
	 * The handler callback should return `true` if the request was handled and `false` otherwise.
	 *
	 * Returns a disposable that can unregister the opener again.
	 *
	 * If no handler is registered the default behavior is to do nothing for models other than the currently attached one.
	 */
	export function registerEditorOpener(opener: ICodeEditorOpener): IDisposable;

	export type BuiltinTheme = 'vs' | 'vs-dark' | 'hc-black' | 'hc-light';

	export interface IStandaloneThemeData {
		base: BuiltinTheme;
		inherit: boolean;
		rules: ITokenThemeRule[];
		encodedTokensColors?: string[];
		colors: IColors;
	}

	export type IColors = {
		[colorId: string]: string;
	};

	export interface ITokenThemeRule {
		token: string;
		foreground?: string;
		background?: string;
		fontStyle?: string;
	}

	/**
	 * A web worker that can provide a proxy to an arbitrary file.
	 */
	export interface MonacoWebWorker<T> {
		/**
		 * Terminate the web worker, thus invalidating the returned proxy.
		 */
		dispose(): void;
		/**
		 * Get a proxy to the arbitrary loaded code.
		 */
		getProxy(): Promise<T>;
		/**
		 * Synchronize (send) the models at `resources` to the web worker,
		 * making them available in the monaco.worker.getMirrorModels().
		 */
		withSyncedResources(resources: Uri[]): Promise<T>;
	}

	export interface IInternalWebWorkerOptions {
		/**
		 * The worker.
		 */
		worker: Worker;
		/**
		 * An object that can be used by the web worker to make calls back to the main thread.
		 */
		host?: any;
		/**
		 * Keep idle models.
		 * Defaults to false, which means that idle models will stop syncing after a while.
		 */
		keepIdleModels?: boolean;
	}

	/**
	 * Description of an action contribution
	 */
	export interface IActionDescriptor {
		/**
		 * An unique identifier of the contributed action.
		 */
		id: string;
		/**
		 * A label of the action that will be presented to the user.
		 */
		label: string;
		/**
		 * Precondition rule. The value should be a [context key expression](https://code.visualstudio.com/docs/getstarted/keybindings#_when-clause-contexts).
		 */
		precondition?: string;
		/**
		 * An array of keybindings for the action.
		 */
		keybindings?: number[];
		/**
		 * The keybinding rule (condition on top of precondition).
		 */
		keybindingContext?: string;
		/**
		 * Control if the action should show up in the context menu and where.
		 * The context menu of the editor has these default:
		 *   navigation - The navigation group comes first in all cases.
		 *   1_modification - This group comes next and contains commands that modify your code.
		 *   9_cutcopypaste - The last default group with the basic editing commands.
		 * You can also create your own group.
		 * Defaults to null (don't show in context menu).
		 */
		contextMenuGroupId?: string;
		/**
		 * Control the order in the context menu group.
		 */
		contextMenuOrder?: number;
		/**
		 * Method that will be executed when the action is triggered.
		 * @param editor The editor instance is passed in as a convenience
		 */
		run(editor: ICodeEditor, ...args: any[]): void | Promise<void>;
	}

	/**
	 * Options which apply for all editors.
	 */
	export interface IGlobalEditorOptions {
		/**
		 * The number of spaces a tab is equal to.
		 * This setting is overridden based on the file contents when `detectIndentation` is on.
		 * Defaults to 4.
		 */
		tabSize?: number;
		/**
		 * Insert spaces when pressing `Tab`.
		 * This setting is overridden based on the file contents when `detectIndentation` is on.
		 * Defaults to true.
		 */
		insertSpaces?: boolean;
		/**
		 * Controls whether `tabSize` and `insertSpaces` will be automatically detected when a file is opened based on the file contents.
		 * Defaults to true.
		 */
		detectIndentation?: boolean;
		/**
		 * Remove trailing auto inserted whitespace.
		 * Defaults to true.
		 */
		trimAutoWhitespace?: boolean;
		/**
		 * Special handling for large files to disable certain memory intensive features.
		 * Defaults to true.
		 */
		largeFileOptimizations?: boolean;
		/**
		 * Controls whether completions should be computed based on words in the document.
		 * Defaults to true.
		 */
		wordBasedSuggestions?: 'off' | 'currentDocument' | 'matchingDocuments' | 'allDocuments';
		/**
		 * Controls whether word based completions should be included from opened documents of the same language or any language.
		 */
		wordBasedSuggestionsOnlySameLanguage?: boolean;
		/**
		 * Controls whether the semanticHighlighting is shown for the languages that support it.
		 * true: semanticHighlighting is enabled for all themes
		 * false: semanticHighlighting is disabled for all themes
		 * 'configuredByTheme': semanticHighlighting is controlled by the current color theme's semanticHighlighting setting.
		 * Defaults to 'byTheme'.
		 */
		'semanticHighlighting.enabled'?: true | false | 'configuredByTheme';
		/**
		 * Keep peek editors open even when double-clicking their content or when hitting `Escape`.
		 * Defaults to false.
		 */
		stablePeek?: boolean;
		/**
		 * Lines above this length will not be tokenized for performance reasons.
		 * Defaults to 20000.
		 */
		maxTokenizationLineLength?: number;
		/**
		 * Theme to be used for rendering.
		 * The current out-of-the-box available themes are: 'vs' (default), 'vs-dark', 'hc-black', 'hc-light'.
		 * You can create custom themes via `monaco.editor.defineTheme`.
		 * To switch a theme, use `monaco.editor.setTheme`.
		 * **NOTE**: The theme might be overwritten if the OS is in high contrast mode, unless `autoDetectHighContrast` is set to false.
		 */
		theme?: string;
		/**
		 * If enabled, will automatically change to high contrast theme if the OS is using a high contrast theme.
		 * Defaults to true.
		 */
		autoDetectHighContrast?: boolean;
	}

	/**
	 * The options to create an editor.
	 */
	export interface IStandaloneEditorConstructionOptions extends IEditorConstructionOptions, IGlobalEditorOptions {
		/**
		 * The initial model associated with this code editor.
		 */
		model?: ITextModel | null;
		/**
		 * The initial value of the auto created model in the editor.
		 * To not automatically create a model, use `model: null`.
		 */
		value?: string;
		/**
		 * The initial language of the auto created model in the editor.
		 * To not automatically create a model, use `model: null`.
		 */
		language?: string;
		/**
		 * Initial theme to be used for rendering.
		 * The current out-of-the-box available themes are: 'vs' (default), 'vs-dark', 'hc-black', 'hc-light.
		 * You can create custom themes via `monaco.editor.defineTheme`.
		 * To switch a theme, use `monaco.editor.setTheme`.
		 * **NOTE**: The theme might be overwritten if the OS is in high contrast mode, unless `autoDetectHighContrast` is set to false.
		 */
		theme?: string;
		/**
		 * If enabled, will automatically change to high contrast theme if the OS is using a high contrast theme.
		 * Defaults to true.
		 */
		autoDetectHighContrast?: boolean;
		/**
		 * An URL to open when Ctrl+H (Windows and Linux) or Cmd+H (OSX) is pressed in
		 * the accessibility help dialog in the editor.
		 *
		 * Defaults to "https://go.microsoft.com/fwlink/?linkid=852450"
		 */
		accessibilityHelpUrl?: string;
		/**
		 * Container element to use for ARIA messages.
		 * Defaults to document.body.
		 */
		ariaContainerElement?: HTMLElement;
	}

	/**
	 * The options to create a diff editor.
	 */
	export interface IStandaloneDiffEditorConstructionOptions extends IDiffEditorConstructionOptions {
		/**
		 * Initial theme to be used for rendering.
		 * The current out-of-the-box available themes are: 'vs' (default), 'vs-dark', 'hc-black', 'hc-light.
		 * You can create custom themes via `monaco.editor.defineTheme`.
		 * To switch a theme, use `monaco.editor.setTheme`.
		 * **NOTE**: The theme might be overwritten if the OS is in high contrast mode, unless `autoDetectHighContrast` is set to false.
		 */
		theme?: string;
		/**
		 * If enabled, will automatically change to high contrast theme if the OS is using a high contrast theme.
		 * Defaults to true.
		 */
		autoDetectHighContrast?: boolean;
	}

	export interface IStandaloneCodeEditor extends ICodeEditor {
		updateOptions(newOptions: IEditorOptions & IGlobalEditorOptions): void;
		addCommand(keybinding: number, handler: ICommandHandler, context?: string): string | null;
		createContextKey<T extends ContextKeyValue = ContextKeyValue>(key: string, defaultValue: T): IContextKey<T>;
		addAction(descriptor: IActionDescriptor): IDisposable;
	}

	export interface IStandaloneDiffEditor extends IDiffEditor {
		addCommand(keybinding: number, handler: ICommandHandler, context?: string): string | null;
		createContextKey<T extends ContextKeyValue = ContextKeyValue>(key: string, defaultValue: T): IContextKey<T>;
		addAction(descriptor: IActionDescriptor): IDisposable;
		getOriginalEditor(): IStandaloneCodeEditor;
		getModifiedEditor(): IStandaloneCodeEditor;
	}
	export interface ICommandHandler {
		(...args: any[]): void;
	}
	export interface ILocalizedString {
		original: string;
		value: string;
	}
	export interface ICommandMetadata {
		readonly description: ILocalizedString | string;
	}

	export interface IContextKey<T extends ContextKeyValue = ContextKeyValue> {
		set(value: T): void;
		reset(): void;
		get(): T | undefined;
	}

	export type ContextKeyValue = null | undefined | boolean | number | string | Array<null | undefined | boolean | number | string> | Record<string, null | undefined | boolean | number | string>;

	export interface IEditorOverrideServices {
		[index: string]: any;
	}

	export interface IMarker {
		owner: string;
		resource: Uri;
		severity: MarkerSeverity;
		code?: string | {
			value: string;
			target: Uri;
		};
		message: string;
		source?: string;
		startLineNumber: number;
		startColumn: number;
		endLineNumber: number;
		endColumn: number;
		modelVersionId?: number;
		relatedInformation?: IRelatedInformation[];
		tags?: MarkerTag[];
	}

	/**
	 * A structure defining a problem/warning/etc.
	 */
	export interface IMarkerData {
		code?: string | {
			value: string;
			target: Uri;
		};
		severity: MarkerSeverity;
		message: string;
		source?: string;
		startLineNumber: number;
		startColumn: number;
		endLineNumber: number;
		endColumn: number;
		modelVersionId?: number;
		relatedInformation?: IRelatedInformation[];
		tags?: MarkerTag[];
	}

	/**
	 *
	 */
	export interface IRelatedInformation {
		resource: Uri;
		message: string;
		startLineNumber: number;
		startColumn: number;
		endLineNumber: number;
		endColumn: number;
	}

	export interface IColorizerOptions {
		tabSize?: number;
	}

	export interface IColorizerElementOptions extends IColorizerOptions {
		theme?: string;
		mimeType?: string;
	}

	export enum ScrollbarVisibility {
		Auto = 1,
		Hidden = 2,
		Visible = 3
	}

	export interface ThemeColor {
		id: string;
	}

	export interface ThemeIcon {
		readonly id: string;
		readonly color?: ThemeColor;
	}

	/**
	 * A single edit operation, that acts as a simple replace.
	 * i.e. Replace text at `range` with `text` in model.
	 */
	export interface ISingleEditOperation {
		/**
		 * The range to replace. This can be empty to emulate a simple insert.
		 */
		range: IRange;
		/**
		 * The text to replace with. This can be null to emulate a simple delete.
		 */
		text: string | null;
		/**
		 * This indicates that this operation has "insert" semantics.
		 * i.e. forceMoveMarkers = true => if `range` is collapsed, all markers at the position will be moved.
		 */
		forceMoveMarkers?: boolean;
	}

	/**
	 * Word inside a model.
	 */
	export interface IWordAtPosition {
		/**
		 * The word.
		 */
		readonly word: string;
		/**
		 * The column where the word starts.
		 */
		readonly startColumn: number;
		/**
		 * The column where the word ends.
		 */
		readonly endColumn: number;
	}

	/**
	 * Vertical Lane in the overview ruler of the editor.
	 */
	export enum OverviewRulerLane {
		Left = 1,
		Center = 2,
		Right = 4,
		Full = 7
	}

	/**
	 * Vertical Lane in the glyph margin of the editor.
	 */
	export enum GlyphMarginLane {
		Left = 1,
		Center = 2,
		Right = 3
	}

	export interface IGlyphMarginLanesModel {
		/**
		 * The number of lanes that should be rendered in the editor.
		 */
		readonly requiredLanes: number;
		/**
		 * Gets the lanes that should be rendered starting at a given line number.
		 */
		getLanesAtLine(lineNumber: number): GlyphMarginLane[];
		/**
		 * Resets the model and ensures it can contain at least `maxLine` lines.
		 */
		reset(maxLine: number): void;
		/**
		 * Registers that a lane should be visible at the Range in the model.
		 * @param persist - if true, notes that the lane should always be visible,
		 * even on lines where there's no specific request for that lane.
		 */
		push(lane: GlyphMarginLane, range: Range, persist?: boolean): void;
	}

	/**
	 * Position in the minimap to render the decoration.
	 */
	export enum MinimapPosition {
		Inline = 1,
		Gutter = 2
	}

	/**
	 * Section header style.
	 */
	export enum MinimapSectionHeaderStyle {
		Normal = 1,
		Underlined = 2
	}

	export interface IDecorationOptions {
		/**
		 * CSS color to render.
		 * e.g.: rgba(100, 100, 100, 0.5) or a color from the color registry
		 */
		color: string | ThemeColor | undefined;
		/**
		 * CSS color to render.
		 * e.g.: rgba(100, 100, 100, 0.5) or a color from the color registry
		 */
		darkColor?: string | ThemeColor;
	}

	export interface IModelDecorationGlyphMarginOptions {
		/**
		 * The position in the glyph margin.
		 */
		position: GlyphMarginLane;
		/**
		 * Whether the glyph margin lane in {@link position} should be rendered even
		 * outside of this decoration's range.
		 */
		persistLane?: boolean;
	}

	/**
	 * Options for rendering a model decoration in the overview ruler.
	 */
	export interface IModelDecorationOverviewRulerOptions extends IDecorationOptions {
		/**
		 * The position in the overview ruler.
		 */
		position: OverviewRulerLane;
	}

	/**
	 * Options for rendering a model decoration in the minimap.
	 */
	export interface IModelDecorationMinimapOptions extends IDecorationOptions {
		/**
		 * The position in the minimap.
		 */
		position: MinimapPosition;
		/**
		 * If the decoration is for a section header, which header style.
		 */
		sectionHeaderStyle?: MinimapSectionHeaderStyle | null;
		/**
		 * If the decoration is for a section header, the header text.
		 */
		sectionHeaderText?: string | null;
	}

	/**
	 * Options for a model decoration.
	 */
	export interface IModelDecorationOptions {
		/**
		 * Customize the growing behavior of the decoration when typing at the edges of the decoration.
		 * Defaults to TrackedRangeStickiness.AlwaysGrowsWhenTypingAtEdges
		 */
		stickiness?: TrackedRangeStickiness;
		/**
		 * CSS class name describing the decoration.
		 */
		className?: string | null;
		/**
		 * Indicates whether the decoration should span across the entire line when it continues onto the next line.
		 */
		shouldFillLineOnLineBreak?: boolean | null;
		blockClassName?: string | null;
		/**
		 * Indicates if this block should be rendered after the last line.
		 * In this case, the range must be empty and set to the last line.
		 */
		blockIsAfterEnd?: boolean | null;
		blockDoesNotCollapse?: boolean | null;
		blockPadding?: [top: number, right: number, bottom: number, left: number] | null;
		/**
		 * Message to be rendered when hovering over the glyph margin decoration.
		 */
		glyphMarginHoverMessage?: IMarkdownString | IMarkdownString[] | null;
		/**
		 * Array of MarkdownString to render as the decoration message.
		 */
		hoverMessage?: IMarkdownString | IMarkdownString[] | null;
		/**
		 * Array of MarkdownString to render as the line number message.
		 */
		lineNumberHoverMessage?: IMarkdownString | IMarkdownString[] | null;
		/**
		 * Should the decoration expand to encompass a whole line.
		 */
		isWholeLine?: boolean;
		/**
		 * Always render the decoration (even when the range it encompasses is collapsed).
		 */
		showIfCollapsed?: boolean;
		/**
		 * Specifies the stack order of a decoration.
		 * A decoration with greater stack order is always in front of a decoration with
		 * a lower stack order when the decorations are on the same line.
		 */
		zIndex?: number;
		/**
		 * If set, render this decoration in the overview ruler.
		 */
		overviewRuler?: IModelDecorationOverviewRulerOptions | null;
		/**
		 * If set, render this decoration in the minimap.
		 */
		minimap?: IModelDecorationMinimapOptions | null;
		/**
		 * If set, the decoration will be rendered in the glyph margin with this CSS class name.
		 */
		glyphMarginClassName?: string | null;
		/**
		 * If set and the decoration has {@link glyphMarginClassName} set, render this decoration
		 * with the specified {@link IModelDecorationGlyphMarginOptions} in the glyph margin.
		 */
		glyphMargin?: IModelDecorationGlyphMarginOptions | null;
		/**
		 * If set, the decoration will override the line height of the lines it spans.
		 */
		lineHeight?: number | null;
		/**
		 * If set, the decoration will be rendered in the lines decorations with this CSS class name.
		 */
		linesDecorationsClassName?: string | null;
		/**
		 * Controls the tooltip text of the line decoration.
		 */
		linesDecorationsTooltip?: string | null;
		/**
		 * If set, the decoration will be rendered on the line number.
		 */
		lineNumberClassName?: string | null;
		/**
		 * If set, the decoration will be rendered in the lines decorations with this CSS class name, but only for the first line in case of line wrapping.
		 */
		firstLineDecorationClassName?: string | null;
		/**
		 * If set, the decoration will be rendered in the margin (covering its full width) with this CSS class name.
		 */
		marginClassName?: string | null;
		/**
		 * If set, the decoration will be rendered inline with the text with this CSS class name.
		 * Please use this only for CSS rules that must impact the text. For example, use `className`
		 * to have a background color decoration.
		 */
		inlineClassName?: string | null;
		/**
		 * If there is an `inlineClassName` which affects letter spacing.
		 */
		inlineClassNameAffectsLetterSpacing?: boolean;
		/**
		 * If set, the decoration will be rendered before the text with this CSS class name.
		 */
		beforeContentClassName?: string | null;
		/**
		 * If set, the decoration will be rendered after the text with this CSS class name.
		 */
		afterContentClassName?: string | null;
		/**
		 * If set, text will be injected in the view after the range.
		 */
		after?: InjectedTextOptions | null;
		/**
		 * If set, text will be injected in the view before the range.
		 */
		before?: InjectedTextOptions | null;
	}

	/**
	 * Configures text that is injected into the view without changing the underlying document.
	*/
	export interface InjectedTextOptions {
		/**
		 * Sets the text to inject. Must be a single line.
		 */
		readonly content: string;
		/**
		 * If set, the decoration will be rendered inline with the text with this CSS class name.
		 */
		readonly inlineClassName?: string | null;
		/**
		 * If there is an `inlineClassName` which affects letter spacing.
		 */
		readonly inlineClassNameAffectsLetterSpacing?: boolean;
		/**
		 * This field allows to attach data to this injected text.
		 * The data can be read when injected texts at a given position are queried.
		 */
		readonly attachedData?: unknown;
		/**
		 * Configures cursor stops around injected text.
		 * Defaults to {@link InjectedTextCursorStops.Both}.
		*/
		readonly cursorStops?: InjectedTextCursorStops | null;
	}

	export enum InjectedTextCursorStops {
		Both = 0,
		Right = 1,
		Left = 2,
		None = 3
	}

	/**
	 * New model decorations.
	 */
	export interface IModelDeltaDecoration {
		/**
		 * Range that this decoration covers.
		 */
		range: IRange;
		/**
		 * Options associated with this decoration.
		 */
		options: IModelDecorationOptions;
	}

	/**
	 * A decoration in the model.
	 */
	export interface IModelDecoration {
		/**
		 * Identifier for a decoration.
		 */
		readonly id: string;
		/**
		 * Identifier for a decoration's owner.
		 */
		readonly ownerId: number;
		/**
		 * Range that this decoration covers.
		 */
		readonly range: Range;
		/**
		 * Options associated with this decoration.
		 */
		readonly options: IModelDecorationOptions;
	}

	/**
	 * End of line character preference.
	 */
	export enum EndOfLinePreference {
		/**
		 * Use the end of line character identified in the text buffer.
		 */
		TextDefined = 0,
		/**
		 * Use line feed (\n) as the end of line character.
		 */
		LF = 1,
		/**
		 * Use carriage return and line feed (\r\n) as the end of line character.
		 */
		CRLF = 2
	}

	/**
	 * The default end of line to use when instantiating models.
	 */
	export enum DefaultEndOfLine {
		/**
		 * Use line feed (\n) as the end of line character.
		 */
		LF = 1,
		/**
		 * Use carriage return and line feed (\r\n) as the end of line character.
		 */
		CRLF = 2
	}

	/**
	 * End of line character preference.
	 */
	export enum EndOfLineSequence {
		/**
		 * Use line feed (\n) as the end of line character.
		 */
		LF = 0,
		/**
		 * Use carriage return and line feed (\r\n) as the end of line character.
		 */
		CRLF = 1
	}

	/**
	 * A single edit operation, that has an identifier.
	 */
	export interface IIdentifiedSingleEditOperation extends ISingleEditOperation {
	}

	export interface IValidEditOperation {
		/**
		 * The range to replace. This can be empty to emulate a simple insert.
		 */
		range: Range;
		/**
		 * The text to replace with. This can be empty to emulate a simple delete.
		 */
		text: string;
	}

	/**
	 * A callback that can compute the cursor state after applying a series of edit operations.
	 */
	export interface ICursorStateComputer {
		/**
		 * A callback that can compute the resulting cursors state after some edit operations have been executed.
		 */
		(inverseEditOperations: IValidEditOperation[]): Selection[] | null;
	}

	export class TextModelResolvedOptions {
		_textModelResolvedOptionsBrand: void;
		readonly tabSize: number;
		readonly indentSize: number;
		readonly insertSpaces: boolean;
		readonly defaultEOL: DefaultEndOfLine;
		readonly trimAutoWhitespace: boolean;
		readonly bracketPairColorizationOptions: BracketPairColorizationOptions;
		get originalIndentSize(): number | 'tabSize';
	}

	export interface BracketPairColorizationOptions {
		enabled: boolean;
		independentColorPoolPerBracketType: boolean;
	}

	export interface ITextModelUpdateOptions {
		tabSize?: number;
		indentSize?: number | 'tabSize';
		insertSpaces?: boolean;
		trimAutoWhitespace?: boolean;
		bracketColorizationOptions?: BracketPairColorizationOptions;
	}

	export class FindMatch {
		_findMatchBrand: void;
		readonly range: Range;
		readonly matches: string[] | null;
	}

	/**
	 * Describes the behavior of decorations when typing/editing near their edges.
	 * Note: Please do not edit the values, as they very carefully match `DecorationRangeBehavior`
	 */
	export enum TrackedRangeStickiness {
		AlwaysGrowsWhenTypingAtEdges = 0,
		NeverGrowsWhenTypingAtEdges = 1,
		GrowsOnlyWhenTypingBefore = 2,
		GrowsOnlyWhenTypingAfter = 3
	}

	/**
	 * Text snapshot that works like an iterator.
	 * Will try to return chunks of roughly ~64KB size.
	 * Will return null when finished.
	 */
	export interface ITextSnapshot {
		read(): string | null;
	}

	/**
	 * A model.
	 */
	export interface ITextModel {
		/**
		 * Gets the resource associated with this editor model.
		 */
		readonly uri: Uri;
		/**
		 * A unique identifier associated with this model.
		 */
		readonly id: string;
		/**
		 * Get the resolved options for this model.
		 */
		getOptions(): TextModelResolvedOptions;
		/**
		 * Get the current version id of the model.
		 * Anytime a change happens to the model (even undo/redo),
		 * the version id is incremented.
		 */
		getVersionId(): number;
		/**
		 * Get the alternative version id of the model.
		 * This alternative version id is not always incremented,
		 * it will return the same values in the case of undo-redo.
		 */
		getAlternativeVersionId(): number;
		/**
		 * Replace the entire text buffer value contained in this model.
		 */
		setValue(newValue: string | ITextSnapshot): void;
		/**
		 * Get the text stored in this model.
		 * @param eol The end of line character preference. Defaults to `EndOfLinePreference.TextDefined`.
		 * @param preserverBOM Preserve a BOM character if it was detected when the model was constructed.
		 * @return The text.
		 */
		getValue(eol?: EndOfLinePreference, preserveBOM?: boolean): string;
		/**
		 * Get the text stored in this model.
		 * @param preserverBOM Preserve a BOM character if it was detected when the model was constructed.
		 * @return The text snapshot (it is safe to consume it asynchronously).
		 */
		createSnapshot(preserveBOM?: boolean): ITextSnapshot;
		/**
		 * Get the length of the text stored in this model.
		 */
		getValueLength(eol?: EndOfLinePreference, preserveBOM?: boolean): number;
		/**
		 * Get the text in a certain range.
		 * @param range The range describing what text to get.
		 * @param eol The end of line character preference. This will only be used for multiline ranges. Defaults to `EndOfLinePreference.TextDefined`.
		 * @return The text.
		 */
		getValueInRange(range: IRange, eol?: EndOfLinePreference): string;
		/**
		 * Get the length of text in a certain range.
		 * @param range The range describing what text length to get.
		 * @return The text length.
		 */
		getValueLengthInRange(range: IRange, eol?: EndOfLinePreference): number;
		/**
		 * Get the character count of text in a certain range.
		 * @param range The range describing what text length to get.
		 */
		getCharacterCountInRange(range: IRange, eol?: EndOfLinePreference): number;
		/**
		 * Get the number of lines in the model.
		 */
		getLineCount(): number;
		/**
		 * Get the text for a certain line.
		 */
		getLineContent(lineNumber: number): string;
		/**
		 * Get the text length for a certain line.
		 */
		getLineLength(lineNumber: number): number;
		/**
		 * Get the text for all lines.
		 */
		getLinesContent(): string[];
		/**
		 * Get the end of line sequence predominantly used in the text buffer.
		 * @return EOL char sequence (e.g.: '\n' or '\r\n').
		 */
		getEOL(): string;
		/**
		 * Get the end of line sequence predominantly used in the text buffer.
		 */
		getEndOfLineSequence(): EndOfLineSequence;
		/**
		 * Get the minimum legal column for line at `lineNumber`
		 */
		getLineMinColumn(lineNumber: number): number;
		/**
		 * Get the maximum legal column for line at `lineNumber`
		 */
		getLineMaxColumn(lineNumber: number): number;
		/**
		 * Returns the column before the first non whitespace character for line at `lineNumber`.
		 * Returns 0 if line is empty or contains only whitespace.
		 */
		getLineFirstNonWhitespaceColumn(lineNumber: number): number;
		/**
		 * Returns the column after the last non whitespace character for line at `lineNumber`.
		 * Returns 0 if line is empty or contains only whitespace.
		 */
		getLineLastNonWhitespaceColumn(lineNumber: number): number;
		/**
		 * Create a valid position.
		 */
		validatePosition(position: IPosition): Position;
		/**
		 * Advances the given position by the given offset (negative offsets are also accepted)
		 * and returns it as a new valid position.
		 *
		 * If the offset and position are such that their combination goes beyond the beginning or
		 * end of the model, throws an exception.
		 *
		 * If the offset is such that the new position would be in the middle of a multi-byte
		 * line terminator, throws an exception.
		 */
		modifyPosition(position: IPosition, offset: number): Position;
		/**
		 * Create a valid range.
		 */
		validateRange(range: IRange): Range;
		/**
		 * Verifies the range is valid.
		 */
		isValidRange(range: IRange): boolean;
		/**
		 * Converts the position to a zero-based offset.
		 *
		 * The position will be [adjusted](#TextDocument.validatePosition).
		 *
		 * @param position A position.
		 * @return A valid zero-based offset.
		 */
		getOffsetAt(position: IPosition): number;
		/**
		 * Converts a zero-based offset to a position.
		 *
		 * @param offset A zero-based offset.
		 * @return A valid [position](#Position).
		 */
		getPositionAt(offset: number): Position;
		/**
		 * Get a range covering the entire model.
		 */
		getFullModelRange(): Range;
		/**
		 * Returns if the model was disposed or not.
		 */
		isDisposed(): boolean;
		/**
		 * Search the model.
		 * @param searchString The string used to search. If it is a regular expression, set `isRegex` to true.
		 * @param searchOnlyEditableRange Limit the searching to only search inside the editable range of the model.
		 * @param isRegex Used to indicate that `searchString` is a regular expression.
		 * @param matchCase Force the matching to match lower/upper case exactly.
		 * @param wordSeparators Force the matching to match entire words only. Pass null otherwise.
		 * @param captureMatches The result will contain the captured groups.
		 * @param limitResultCount Limit the number of results
		 * @return The ranges where the matches are. It is empty if not matches have been found.
		 */
		findMatches(searchString: string, searchOnlyEditableRange: boolean, isRegex: boolean, matchCase: boolean, wordSeparators: string | null, captureMatches: boolean, limitResultCount?: number): FindMatch[];
		/**
		 * Search the model.
		 * @param searchString The string used to search. If it is a regular expression, set `isRegex` to true.
		 * @param searchScope Limit the searching to only search inside these ranges.
		 * @param isRegex Used to indicate that `searchString` is a regular expression.
		 * @param matchCase Force the matching to match lower/upper case exactly.
		 * @param wordSeparators Force the matching to match entire words only. Pass null otherwise.
		 * @param captureMatches The result will contain the captured groups.
		 * @param limitResultCount Limit the number of results
		 * @return The ranges where the matches are. It is empty if no matches have been found.
		 */
		findMatches(searchString: string, searchScope: IRange | IRange[], isRegex: boolean, matchCase: boolean, wordSeparators: string | null, captureMatches: boolean, limitResultCount?: number): FindMatch[];
		/**
		 * Search the model for the next match. Loops to the beginning of the model if needed.
		 * @param searchString The string used to search. If it is a regular expression, set `isRegex` to true.
		 * @param searchStart Start the searching at the specified position.
		 * @param isRegex Used to indicate that `searchString` is a regular expression.
		 * @param matchCase Force the matching to match lower/upper case exactly.
		 * @param wordSeparators Force the matching to match entire words only. Pass null otherwise.
		 * @param captureMatches The result will contain the captured groups.
		 * @return The range where the next match is. It is null if no next match has been found.
		 */
		findNextMatch(searchString: string, searchStart: IPosition, isRegex: boolean, matchCase: boolean, wordSeparators: string | null, captureMatches: boolean): FindMatch | null;
		/**
		 * Search the model for the previous match. Loops to the end of the model if needed.
		 * @param searchString The string used to search. If it is a regular expression, set `isRegex` to true.
		 * @param searchStart Start the searching at the specified position.
		 * @param isRegex Used to indicate that `searchString` is a regular expression.
		 * @param matchCase Force the matching to match lower/upper case exactly.
		 * @param wordSeparators Force the matching to match entire words only. Pass null otherwise.
		 * @param captureMatches The result will contain the captured groups.
		 * @return The range where the previous match is. It is null if no previous match has been found.
		 */
		findPreviousMatch(searchString: string, searchStart: IPosition, isRegex: boolean, matchCase: boolean, wordSeparators: string | null, captureMatches: boolean): FindMatch | null;
		/**
		 * Get the language associated with this model.
		 */
		getLanguageId(): string;
		/**
		 * Get the word under or besides `position`.
		 * @param position The position to look for a word.
		 * @return The word under or besides `position`. Might be null.
		 */
		getWordAtPosition(position: IPosition): IWordAtPosition | null;
		/**
		 * Get the word under or besides `position` trimmed to `position`.column
		 * @param position The position to look for a word.
		 * @return The word under or besides `position`. Will never be null.
		 */
		getWordUntilPosition(position: IPosition): IWordAtPosition;
		/**
		 * Perform a minimum amount of operations, in order to transform the decorations
		 * identified by `oldDecorations` to the decorations described by `newDecorations`
		 * and returns the new identifiers associated with the resulting decorations.
		 *
		 * @param oldDecorations Array containing previous decorations identifiers.
		 * @param newDecorations Array describing what decorations should result after the call.
		 * @param ownerId Identifies the editor id in which these decorations should appear. If no `ownerId` is provided, the decorations will appear in all editors that attach this model.
		 * @return An array containing the new decorations identifiers.
		 */
		deltaDecorations(oldDecorations: string[], newDecorations: IModelDeltaDecoration[], ownerId?: number): string[];
		/**
		 * Get the options associated with a decoration.
		 * @param id The decoration id.
		 * @return The decoration options or null if the decoration was not found.
		 */
		getDecorationOptions(id: string): IModelDecorationOptions | null;
		/**
		 * Get the range associated with a decoration.
		 * @param id The decoration id.
		 * @return The decoration range or null if the decoration was not found.
		 */
		getDecorationRange(id: string): Range | null;
		/**
		 * Gets all the decorations for the line `lineNumber` as an array.
		 * @param lineNumber The line number
		 * @param ownerId If set, it will ignore decorations belonging to other owners.
		 * @param filterOutValidation If set, it will ignore decorations specific to validation (i.e. warnings, errors).
		 * @return An array with the decorations
		 */
		getLineDecorations(lineNumber: number, ownerId?: number, filterOutValidation?: boolean): IModelDecoration[];
		/**
		 * Gets all the decorations for the lines between `startLineNumber` and `endLineNumber` as an array.
		 * @param startLineNumber The start line number
		 * @param endLineNumber The end line number
		 * @param ownerId If set, it will ignore decorations belonging to other owners.
		 * @param filterOutValidation If set, it will ignore decorations specific to validation (i.e. warnings, errors).
		 * @return An array with the decorations
		 */
		getLinesDecorations(startLineNumber: number, endLineNumber: number, ownerId?: number, filterOutValidation?: boolean): IModelDecoration[];
		/**
		 * Gets all the decorations in a range as an array. Only `startLineNumber` and `endLineNumber` from `range` are used for filtering.
		 * So for now it returns all the decorations on the same line as `range`.
		 * @param range The range to search in
		 * @param ownerId If set, it will ignore decorations belonging to other owners.
		 * @param filterOutValidation If set, it will ignore decorations specific to validation (i.e. warnings, errors).
		 * @param onlyMinimapDecorations If set, it will return only decorations that render in the minimap.
		 * @param onlyMarginDecorations If set, it will return only decorations that render in the glyph margin.
		 * @return An array with the decorations
		 */
		getDecorationsInRange(range: IRange, ownerId?: number, filterOutValidation?: boolean, onlyMinimapDecorations?: boolean, onlyMarginDecorations?: boolean): IModelDecoration[];
		/**
		 * Gets all the decorations as an array.
		 * @param ownerId If set, it will ignore decorations belonging to other owners.
		 * @param filterOutValidation If set, it will ignore decorations specific to validation (i.e. warnings, errors).
		 */
		getAllDecorations(ownerId?: number, filterOutValidation?: boolean): IModelDecoration[];
		/**
		 * Gets all decorations that render in the glyph margin as an array.
		 * @param ownerId If set, it will ignore decorations belonging to other owners.
		 */
		getAllMarginDecorations(ownerId?: number): IModelDecoration[];
		/**
		 * Gets all the decorations that should be rendered in the overview ruler as an array.
		 * @param ownerId If set, it will ignore decorations belonging to other owners.
		 * @param filterOutValidation If set, it will ignore decorations specific to validation (i.e. warnings, errors).
		 */
		getOverviewRulerDecorations(ownerId?: number, filterOutValidation?: boolean): IModelDecoration[];
		/**
		 * Gets all the decorations that contain injected text.
		 * @param ownerId If set, it will ignore decorations belonging to other owners.
		 */
		getInjectedTextDecorations(ownerId?: number): IModelDecoration[];
		/**
		 * Gets all the decorations that contain custom line heights.
		 * @param ownerId If set, it will ignore decorations belonging to other owners.
		 */
		getCustomLineHeightsDecorations(ownerId?: number): IModelDecoration[];
		/**
		 * Normalize a string containing whitespace according to indentation rules (converts to spaces or to tabs).
		 */
		normalizeIndentation(str: string): string;
		/**
		 * Change the options of this model.
		 */
		updateOptions(newOpts: ITextModelUpdateOptions): void;
		/**
		 * Detect the indentation options for this model from its content.
		 */
		detectIndentation(defaultInsertSpaces: boolean, defaultTabSize: number): void;
		/**
		 * Close the current undo-redo element.
		 * This offers a way to create an undo/redo stop point.
		 */
		pushStackElement(): void;
		/**
		 * Open the current undo-redo element.
		 * This offers a way to remove the current undo/redo stop point.
		 */
		popStackElement(): void;
		/**
		 * Push edit operations, basically editing the model. This is the preferred way
		 * of editing the model. The edit operations will land on the undo stack.
		 * @param beforeCursorState The cursor state before the edit operations. This cursor state will be returned when `undo` or `redo` are invoked.
		 * @param editOperations The edit operations.
		 * @param cursorStateComputer A callback that can compute the resulting cursors state after the edit operations have been executed.
		 * @return The cursor state returned by the `cursorStateComputer`.
		 */
		pushEditOperations(beforeCursorState: Selection[] | null, editOperations: IIdentifiedSingleEditOperation[], cursorStateComputer: ICursorStateComputer): Selection[] | null;
		/**
		 * Change the end of line sequence. This is the preferred way of
		 * changing the eol sequence. This will land on the undo stack.
		 */
		pushEOL(eol: EndOfLineSequence): void;
		/**
		 * Edit the model without adding the edits to the undo stack.
		 * This can have dire consequences on the undo stack! See @pushEditOperations for the preferred way.
		 * @param operations The edit operations.
		 * @return If desired, the inverse edit operations, that, when applied, will bring the model back to the previous state.
		 */
		applyEdits(operations: IIdentifiedSingleEditOperation[]): void;
		applyEdits(operations: IIdentifiedSingleEditOperation[], computeUndoEdits: false): void;
		applyEdits(operations: IIdentifiedSingleEditOperation[], computeUndoEdits: true): IValidEditOperation[];
		/**
		 * Change the end of line sequence without recording in the undo stack.
		 * This can have dire consequences on the undo stack! See @pushEOL for the preferred way.
		 */
		setEOL(eol: EndOfLineSequence): void;
		/**
		 * An event emitted when the contents of the model have changed.
		 * @event
		 */
		onDidChangeContent(listener: (e: IModelContentChangedEvent) => void): IDisposable;
		/**
		 * An event emitted when decorations of the model have changed.
		 * @event
		 */
		readonly onDidChangeDecorations: IEvent<IModelDecorationsChangedEvent>;
		/**
		 * An event emitted when the model options have changed.
		 * @event
		 */
		readonly onDidChangeOptions: IEvent<IModelOptionsChangedEvent>;
		/**
		 * An event emitted when the language associated with the model has changed.
		 * @event
		 */
		readonly onDidChangeLanguage: IEvent<IModelLanguageChangedEvent>;
		/**
		 * An event emitted when the language configuration associated with the model has changed.
		 * @event
		 */
		readonly onDidChangeLanguageConfiguration: IEvent<IModelLanguageConfigurationChangedEvent>;
		/**
		 * An event emitted when the model has been attached to the first editor or detached from the last editor.
		 * @event
		 */
		readonly onDidChangeAttached: IEvent<void>;
		/**
		 * An event emitted right before disposing the model.
		 * @event
		 */
		readonly onWillDispose: IEvent<void>;
		/**
		 * Destroy this model.
		 */
		dispose(): void;
		/**
		 * Returns if this model is attached to an editor or not.
		 */
		isAttachedToEditor(): boolean;
	}

	export enum PositionAffinity {
		/**
		 * Prefers the left most position.
		*/
		Left = 0,
		/**
		 * Prefers the right most position.
		*/
		Right = 1,
		/**
		 * No preference.
		*/
		None = 2,
		/**
		 * If the given position is on injected text, prefers the position left of it.
		*/
		LeftOfInjectedText = 3,
		/**
		 * If the given position is on injected text, prefers the position right of it.
		*/
		RightOfInjectedText = 4
	}

	/**
	 * A change
	 */
	export interface IChange {
		readonly originalStartLineNumber: number;
		readonly originalEndLineNumber: number;
		readonly modifiedStartLineNumber: number;
		readonly modifiedEndLineNumber: number;
	}

	/**
	 * A character level change.
	 */
	export interface ICharChange extends IChange {
		readonly originalStartColumn: number;
		readonly originalEndColumn: number;
		readonly modifiedStartColumn: number;
		readonly modifiedEndColumn: number;
	}

	/**
	 * A line change
	 */
	export interface ILineChange extends IChange {
		readonly charChanges: ICharChange[] | undefined;
	}
	export interface IDimension {
		width: number;
		height: number;
	}

	/**
	 * A builder and helper for edit operations for a command.
	 */
	export interface IEditOperationBuilder {
		/**
		 * Add a new edit operation (a replace operation).
		 * @param range The range to replace (delete). May be empty to represent a simple insert.
		 * @param text The text to replace with. May be null to represent a simple delete.
		 */
		addEditOperation(range: IRange, text: string | null, forceMoveMarkers?: boolean): void;
		/**
		 * Add a new edit operation (a replace operation).
		 * The inverse edits will be accessible in `ICursorStateComputerData.getInverseEditOperations()`
		 * @param range The range to replace (delete). May be empty to represent a simple insert.
		 * @param text The text to replace with. May be null to represent a simple delete.
		 */
		addTrackedEditOperation(range: IRange, text: string | null, forceMoveMarkers?: boolean): void;
		/**
		 * Track `selection` when applying edit operations.
		 * A best effort will be made to not grow/expand the selection.
		 * An empty selection will clamp to a nearby character.
		 * @param selection The selection to track.
		 * @param trackPreviousOnEmpty If set, and the selection is empty, indicates whether the selection
		 *           should clamp to the previous or the next character.
		 * @return A unique identifier.
		 */
		trackSelection(selection: Selection, trackPreviousOnEmpty?: boolean): string;
	}

	/**
	 * A helper for computing cursor state after a command.
	 */
	export interface ICursorStateComputerData {
		/**
		 * Get the inverse edit operations of the added edit operations.
		 */
		getInverseEditOperations(): IValidEditOperation[];
		/**
		 * Get a previously tracked selection.
		 * @param id The unique identifier returned by `trackSelection`.
		 * @return The selection.
		 */
		getTrackedSelection(id: string): Selection;
	}

	/**
	 * A command that modifies text / cursor state on a model.
	 */
	export interface ICommand {
		/**
		 * Get the edit operations needed to execute this command.
		 * @param model The model the command will execute on.
		 * @param builder A helper to collect the needed edit operations and to track selections.
		 */
		getEditOperations(model: ITextModel, builder: IEditOperationBuilder): void;
		/**
		 * Compute the cursor state after the edit operations were applied.
		 * @param model The model the command has executed on.
		 * @param helper A helper to get inverse edit operations and to get previously tracked selections.
		 * @return The cursor state after the command executed.
		 */
		computeCursorState(model: ITextModel, helper: ICursorStateComputerData): Selection;
	}

	/**
	 * A model for the diff editor.
	 */
	export interface IDiffEditorModel {
		/**
		 * Original model.
		 */
		original: ITextModel;
		/**
		 * Modified model.
		 */
		modified: ITextModel;
	}

	export interface IDiffEditorViewModel extends IDisposable {
		readonly model: IDiffEditorModel;
		waitForDiff(): Promise<void>;
	}

	/**
	 * An event describing that an editor has had its model reset (i.e. `editor.setModel()`).
	 */
	export interface IModelChangedEvent {
		/**
		 * The `uri` of the previous model or null.
		 */
		readonly oldModelUrl: Uri | null;
		/**
		 * The `uri` of the new model or null.
		 */
		readonly newModelUrl: Uri | null;
	}

	export interface IContentSizeChangedEvent {
		readonly contentWidth: number;
		readonly contentHeight: number;
		readonly contentWidthChanged: boolean;
		readonly contentHeightChanged: boolean;
	}

	export interface INewScrollPosition {
		scrollLeft?: number;
		scrollTop?: number;
	}

	export interface IEditorAction {
		readonly id: string;
		readonly label: string;
		readonly alias: string;
		readonly metadata: ICommandMetadata | undefined;
		isSupported(): boolean;
		run(args?: unknown): Promise<void>;
	}

	export type IEditorModel = ITextModel | IDiffEditorModel | IDiffEditorViewModel;

	/**
	 * A (serializable) state of the cursors.
	 */
	export interface ICursorState {
		inSelectionMode: boolean;
		selectionStart: IPosition;
		position: IPosition;
	}

	/**
	 * A (serializable) state of the view.
	 */
	export interface IViewState {
		/** written by previous versions */
		scrollTop?: number;
		/** written by previous versions */
		scrollTopWithoutViewZones?: number;
		scrollLeft: number;
		firstPosition: IPosition;
		firstPositionDeltaTop: number;
	}

	/**
	 * A (serializable) state of the code editor.
	 */
	export interface ICodeEditorViewState {
		cursorState: ICursorState[];
		viewState: IViewState;
		contributionsState: {
			[id: string]: any;
		};
	}

	/**
	 * (Serializable) View state for the diff editor.
	 */
	export interface IDiffEditorViewState {
		original: ICodeEditorViewState | null;
		modified: ICodeEditorViewState | null;
		modelState?: unknown;
	}

	/**
	 * An editor view state.
	 */
	export type IEditorViewState = ICodeEditorViewState | IDiffEditorViewState;

	export enum ScrollType {
		Smooth = 0,
		Immediate = 1
	}

	/**
	 * An editor.
	 */
	export interface IEditor {
		/**
		 * An event emitted when the editor has been disposed.
		 * @event
		 */
		onDidDispose(listener: () => void): IDisposable;
		/**
		 * Dispose the editor.
		 */
		dispose(): void;
		/**
		 * Get a unique id for this editor instance.
		 */
		getId(): string;
		/**
		 * Get the editor type. Please see `EditorType`.
		 * This is to avoid an instanceof check
		 */
		getEditorType(): string;
		/**
		 * Update the editor's options after the editor has been created.
		 */
		updateOptions(newOptions: IEditorOptions): void;
		/**
		 * Instructs the editor to remeasure its container. This method should
		 * be called when the container of the editor gets resized.
		 *
		 * If a dimension is passed in, the passed in value will be used.
		 *
		 * By default, this will also render the editor immediately.
		 * If you prefer to delay rendering to the next animation frame, use postponeRendering == true.
		 */
		layout(dimension?: IDimension, postponeRendering?: boolean): void;
		/**
		 * Brings browser focus to the editor text
		 */
		focus(): void;
		/**
		 * Returns true if the text inside this editor is focused (i.e. cursor is blinking).
		 */
		hasTextFocus(): boolean;
		/**
		 * Returns all actions associated with this editor.
		 */
		getSupportedActions(): IEditorAction[];
		/**
		 * Saves current view state of the editor in a serializable object.
		 */
		saveViewState(): IEditorViewState | null;
		/**
		 * Restores the view state of the editor from a serializable object generated by `saveViewState`.
		 */
		restoreViewState(state: IEditorViewState | null): void;
		/**
		 * Given a position, returns a column number that takes tab-widths into account.
		 */
		getVisibleColumnFromPosition(position: IPosition): number;
		/**
		 * Returns the primary position of the cursor.
		 */
		getPosition(): Position | null;
		/**
		 * Set the primary position of the cursor. This will remove any secondary cursors.
		 * @param position New primary cursor's position
		 * @param source Source of the call that caused the position
		 */
		setPosition(position: IPosition, source?: string): void;
		/**
		 * Scroll vertically as necessary and reveal a line.
		 */
		revealLine(lineNumber: number, scrollType?: ScrollType): void;
		/**
		 * Scroll vertically as necessary and reveal a line centered vertically.
		 */
		revealLineInCenter(lineNumber: number, scrollType?: ScrollType): void;
		/**
		 * Scroll vertically as necessary and reveal a line centered vertically only if it lies outside the viewport.
		 */
		revealLineInCenterIfOutsideViewport(lineNumber: number, scrollType?: ScrollType): void;
		/**
		 * Scroll vertically as necessary and reveal a line close to the top of the viewport,
		 * optimized for viewing a code definition.
		 */
		revealLineNearTop(lineNumber: number, scrollType?: ScrollType): void;
		/**
		 * Scroll vertically or horizontally as necessary and reveal a position.
		 */
		revealPosition(position: IPosition, scrollType?: ScrollType): void;
		/**
		 * Scroll vertically or horizontally as necessary and reveal a position centered vertically.
		 */
		revealPositionInCenter(position: IPosition, scrollType?: ScrollType): void;
		/**
		 * Scroll vertically or horizontally as necessary and reveal a position centered vertically only if it lies outside the viewport.
		 */
		revealPositionInCenterIfOutsideViewport(position: IPosition, scrollType?: ScrollType): void;
		/**
		 * Scroll vertically or horizontally as necessary and reveal a position close to the top of the viewport,
		 * optimized for viewing a code definition.
		 */
		revealPositionNearTop(position: IPosition, scrollType?: ScrollType): void;
		/**
		 * Returns the primary selection of the editor.
		 */
		getSelection(): Selection | null;
		/**
		 * Returns all the selections of the editor.
		 */
		getSelections(): Selection[] | null;
		/**
		 * Set the primary selection of the editor. This will remove any secondary cursors.
		 * @param selection The new selection
		 * @param source Source of the call that caused the selection
		 */
		setSelection(selection: IRange, source?: string): void;
		/**
		 * Set the primary selection of the editor. This will remove any secondary cursors.
		 * @param selection The new selection
		 * @param source Source of the call that caused the selection
		 */
		setSelection(selection: Range, source?: string): void;
		/**
		 * Set the primary selection of the editor. This will remove any secondary cursors.
		 * @param selection The new selection
		 * @param source Source of the call that caused the selection
		 */
		setSelection(selection: ISelection, source?: string): void;
		/**
		 * Set the primary selection of the editor. This will remove any secondary cursors.
		 * @param selection The new selection
		 * @param source Source of the call that caused the selection
		 */
		setSelection(selection: Selection, source?: string): void;
		/**
		 * Set the selections for all the cursors of the editor.
		 * Cursors will be removed or added, as necessary.
		 * @param selections The new selection
		 * @param source Source of the call that caused the selection
		 */
		setSelections(selections: readonly ISelection[], source?: string): void;
		/**
		 * Scroll vertically as necessary and reveal lines.
		 */
		revealLines(startLineNumber: number, endLineNumber: number, scrollType?: ScrollType): void;
		/**
		 * Scroll vertically as necessary and reveal lines centered vertically.
		 */
		revealLinesInCenter(lineNumber: number, endLineNumber: number, scrollType?: ScrollType): void;
		/**
		 * Scroll vertically as necessary and reveal lines centered vertically only if it lies outside the viewport.
		 */
		revealLinesInCenterIfOutsideViewport(lineNumber: number, endLineNumber: number, scrollType?: ScrollType): void;
		/**
		 * Scroll vertically as necessary and reveal lines close to the top of the viewport,
		 * optimized for viewing a code definition.
		 */
		revealLinesNearTop(lineNumber: number, endLineNumber: number, scrollType?: ScrollType): void;
		/**
		 * Scroll vertically or horizontally as necessary and reveal a range.
		 */
		revealRange(range: IRange, scrollType?: ScrollType): void;
		/**
		 * Scroll vertically or horizontally as necessary and reveal a range centered vertically.
		 */
		revealRangeInCenter(range: IRange, scrollType?: ScrollType): void;
		/**
		 * Scroll vertically or horizontally as necessary and reveal a range at the top of the viewport.
		 */
		revealRangeAtTop(range: IRange, scrollType?: ScrollType): void;
		/**
		 * Scroll vertically or horizontally as necessary and reveal a range centered vertically only if it lies outside the viewport.
		 */
		revealRangeInCenterIfOutsideViewport(range: IRange, scrollType?: ScrollType): void;
		/**
		 * Scroll vertically or horizontally as necessary and reveal a range close to the top of the viewport,
		 * optimized for viewing a code definition.
		 */
		revealRangeNearTop(range: IRange, scrollType?: ScrollType): void;
		/**
		 * Scroll vertically or horizontally as necessary and reveal a range close to the top of the viewport,
		 * optimized for viewing a code definition. Only if it lies outside the viewport.
		 */
		revealRangeNearTopIfOutsideViewport(range: IRange, scrollType?: ScrollType): void;
		/**
		 * Directly trigger a handler or an editor action.
		 * @param source The source of the call.
		 * @param handlerId The id of the handler or the id of a contribution.
		 * @param payload Extra data to be sent to the handler.
		 */
		trigger(source: string | null | undefined, handlerId: string, payload: any): void;
		/**
		 * Gets the current model attached to this editor.
		 */
		getModel(): IEditorModel | null;
		/**
		 * Sets the current model attached to this editor.
		 * If the previous model was created by the editor via the value key in the options
		 * literal object, it will be destroyed. Otherwise, if the previous model was set
		 * via setModel, or the model key in the options literal object, the previous model
		 * will not be destroyed.
		 * It is safe to call setModel(null) to simply detach the current model from the editor.
		 */
		setModel(model: IEditorModel | null): void;
		/**
		 * Create a collection of decorations. All decorations added through this collection
		 * will get the ownerId of the editor (meaning they will not show up in other editors).
		 * These decorations will be automatically cleared when the editor's model changes.
		 */
		createDecorationsCollection(decorations?: IModelDeltaDecoration[]): IEditorDecorationsCollection;
	}

	/**
	 * A collection of decorations
	 */
	export interface IEditorDecorationsCollection {
		/**
		 * An event emitted when decorations change in the editor,
		 * but the change is not caused by us setting or clearing the collection.
		 */
		onDidChange: IEvent<IModelDecorationsChangedEvent>;
		/**
		 * Get the decorations count.
		 */
		length: number;
		/**
		 * Get the range for a decoration.
		 */
		getRange(index: number): Range | null;
		/**
		 * Get all ranges for decorations.
		 */
		getRanges(): Range[];
		/**
		 * Determine if a decoration is in this collection.
		 */
		has(decoration: IModelDecoration): boolean;
		/**
		 * Replace all previous decorations with `newDecorations`.
		 */
		set(newDecorations: readonly IModelDeltaDecoration[]): string[];
		/**
		 * Append `newDecorations` to this collection.
		 */
		append(newDecorations: readonly IModelDeltaDecoration[]): string[];
		/**
		 * Remove all previous decorations.
		 */
		clear(): void;
	}

	/**
	 * An editor contribution that gets created every time a new editor gets created and gets disposed when the editor gets disposed.
	 */
	export interface IEditorContribution {
		/**
		 * Dispose this contribution.
		 */
		dispose(): void;
		/**
		 * Store view state.
		 */
		saveViewState?(): any;
		/**
		 * Restore view state.
		 */
		restoreViewState?(state: any): void;
	}

	/**
	 * The type of the `IEditor`.
	 */
	export const EditorType: {
		ICodeEditor: string;
		IDiffEditor: string;
	};

	/**
	 * An event describing that the current language associated with a model has changed.
	 */
	export interface IModelLanguageChangedEvent {
		/**
		 * Previous language
		 */
		readonly oldLanguage: string;
		/**
		 * New language
		 */
		readonly newLanguage: string;
		/**
		 * Source of the call that caused the event.
		 */
		readonly source: string;
	}

	/**
	 * An event describing that the language configuration associated with a model has changed.
	 */
	export interface IModelLanguageConfigurationChangedEvent {
	}

	export interface IModelContentChange {
		/**
		 * The old range that got replaced.
		 */
		readonly range: IRange;
		/**
		 * The offset of the range that got replaced.
		 */
		readonly rangeOffset: number;
		/**
		 * The length of the range that got replaced.
		 */
		readonly rangeLength: number;
		/**
		 * The new text for the range.
		 */
		readonly text: string;
	}

	/**
	 * An event describing a change in the text of a model.
	 */
	export interface IModelContentChangedEvent {
		/**
		 * The changes are ordered from the end of the document to the beginning, so they should be safe to apply in sequence.
		 */
		readonly changes: IModelContentChange[];
		/**
		 * The (new) end-of-line character.
		 */
		readonly eol: string;
		/**
		 * The new version id the model has transitioned to.
		 */
		readonly versionId: number;
		/**
		 * Flag that indicates that this event was generated while undoing.
		 */
		readonly isUndoing: boolean;
		/**
		 * Flag that indicates that this event was generated while redoing.
		 */
		readonly isRedoing: boolean;
		/**
		 * Flag that indicates that all decorations were lost with this edit.
		 * The model has been reset to a new value.
		 */
		readonly isFlush: boolean;
		/**
		 * Flag that indicates that this event describes an eol change.
		 */
		readonly isEolChange: boolean;
	}

	/**
	 * An event describing that model decorations have changed.
	 */
	export interface IModelDecorationsChangedEvent {
		readonly affectsMinimap: boolean;
		readonly affectsOverviewRuler: boolean;
		readonly affectsGlyphMargin: boolean;
		readonly affectsLineNumber: boolean;
	}

	export interface IModelOptionsChangedEvent {
		readonly tabSize: boolean;
		readonly indentSize: boolean;
		readonly insertSpaces: boolean;
		readonly trimAutoWhitespace: boolean;
	}

	/**
	 * Describes the reason the cursor has changed its position.
	 */
	export enum CursorChangeReason {
		/**
		 * Unknown or not set.
		 */
		NotSet = 0,
		/**
		 * A `model.setValue()` was called.
		 */
		ContentFlush = 1,
		/**
		 * The `model` has been changed outside of this cursor and the cursor recovers its position from associated markers.
		 */
		RecoverFromMarkers = 2,
		/**
		 * There was an explicit user gesture.
		 */
		Explicit = 3,
		/**
		 * There was a Paste.
		 */
		Paste = 4,
		/**
		 * There was an Undo.
		 */
		Undo = 5,
		/**
		 * There was a Redo.
		 */
		Redo = 6
	}

	/**
	 * An event describing that the cursor position has changed.
	 */
	export interface ICursorPositionChangedEvent {
		/**
		 * Primary cursor's position.
		 */
		readonly position: Position;
		/**
		 * Secondary cursors' position.
		 */
		readonly secondaryPositions: Position[];
		/**
		 * Reason.
		 */
		readonly reason: CursorChangeReason;
		/**
		 * Source of the call that caused the event.
		 */
		readonly source: string;
	}

	/**
	 * An event describing that the cursor selection has changed.
	 */
	export interface ICursorSelectionChangedEvent {
		/**
		 * The primary selection.
		 */
		readonly selection: Selection;
		/**
		 * The secondary selections.
		 */
		readonly secondarySelections: Selection[];
		/**
		 * The model version id.
		 */
		readonly modelVersionId: number;
		/**
		 * The old selections.
		 */
		readonly oldSelections: Selection[] | null;
		/**
		 * The model version id the that `oldSelections` refer to.
		 */
		readonly oldModelVersionId: number;
		/**
		 * Source of the call that caused the event.
		 */
		readonly source: string;
		/**
		 * Reason.
		 */
		readonly reason: CursorChangeReason;
	}

	export enum AccessibilitySupport {
		/**
		 * This should be the browser case where it is not known if a screen reader is attached or no.
		 */
		Unknown = 0,
		Disabled = 1,
		Enabled = 2
	}

	/**
	 * Configuration options for auto closing quotes and brackets
	 */
	export type EditorAutoClosingStrategy = 'always' | 'languageDefined' | 'beforeWhitespace' | 'never';

	/**
	 * Configuration options for auto wrapping quotes and brackets
	 */
	export type EditorAutoSurroundStrategy = 'languageDefined' | 'quotes' | 'brackets' | 'never';

	/**
	 * Configuration options for typing over closing quotes or brackets
	 */
	export type EditorAutoClosingEditStrategy = 'always' | 'auto' | 'never';

	/**
	 * Configuration options for auto indentation in the editor
	 */
	export enum EditorAutoIndentStrategy {
		None = 0,
		Keep = 1,
		Brackets = 2,
		Advanced = 3,
		Full = 4
	}

	/**
	 * Configuration options for the editor.
	 */
	export interface IEditorOptions {
		/**
		 * This editor is used inside a diff editor.
		 */
		inDiffEditor?: boolean;
		/**
		 * The aria label for the editor's textarea (when it is focused).
		 */
		ariaLabel?: string;
		/**
		 * Whether the aria-required attribute should be set on the editors textarea.
		 */
		ariaRequired?: boolean;
		/**
		 * Control whether a screen reader announces inline suggestion content immediately.
		 */
		screenReaderAnnounceInlineSuggestion?: boolean;
		/**
		 * The `tabindex` property of the editor's textarea
		 */
		tabIndex?: number;
		/**
		 * Render vertical lines at the specified columns.
		 * Defaults to empty array.
		 */
		rulers?: (number | IRulerOption)[];
		/**
		 * Locales used for segmenting lines into words when doing word related navigations or operations.
		 *
		 * Specify the BCP 47 language tag of the word you wish to recognize (e.g., ja, zh-CN, zh-Hant-TW, etc.).
		 * Defaults to empty array
		 */
		wordSegmenterLocales?: string | string[];
		/**
		 * A string containing the word separators used when doing word navigation.
		 * Defaults to `~!@#$%^&*()-=+[{]}\\|;:\'",.<>/?
		 */
		wordSeparators?: string;
		/**
		 * Enable Linux primary clipboard.
		 * Defaults to true.
		 */
		selectionClipboard?: boolean;
		/**
		 * Control the rendering of line numbers.
		 * If it is a function, it will be invoked when rendering a line number and the return value will be rendered.
		 * Otherwise, if it is a truthy, line numbers will be rendered normally (equivalent of using an identity function).
		 * Otherwise, line numbers will not be rendered.
		 * Defaults to `on`.
		 */
		lineNumbers?: LineNumbersType;
		/**
		 * Controls the minimal number of visible leading and trailing lines surrounding the cursor.
		 * Defaults to 0.
		*/
		cursorSurroundingLines?: number;
		/**
		 * Controls when `cursorSurroundingLines` should be enforced
		 * Defaults to `default`, `cursorSurroundingLines` is not enforced when cursor position is changed
		 * by mouse.
		*/
		cursorSurroundingLinesStyle?: 'default' | 'all';
		/**
		 * Render last line number when the file ends with a newline.
		 * Defaults to 'on' for Windows and macOS and 'dimmed' for Linux.
		*/
		renderFinalNewline?: 'on' | 'off' | 'dimmed';
		/**
		 * Remove unusual line terminators like LINE SEPARATOR (LS), PARAGRAPH SEPARATOR (PS).
		 * Defaults to 'prompt'.
		 */
		unusualLineTerminators?: 'auto' | 'off' | 'prompt';
		/**
		 * Should the corresponding line be selected when clicking on the line number?
		 * Defaults to true.
		 */
		selectOnLineNumbers?: boolean;
		/**
		 * Control the width of line numbers, by reserving horizontal space for rendering at least an amount of digits.
		 * Defaults to 5.
		 */
		lineNumbersMinChars?: number;
		/**
		 * Enable the rendering of the glyph margin.
		 * Defaults to true in vscode and to false in monaco-editor.
		 */
		glyphMargin?: boolean;
		/**
		 * The width reserved for line decorations (in px).
		 * Line decorations are placed between line numbers and the editor content.
		 * You can pass in a string in the format floating point followed by "ch". e.g. 1.3ch.
		 * Defaults to 10.
		 */
		lineDecorationsWidth?: number | string;
		/**
		 * When revealing the cursor, a virtual padding (px) is added to the cursor, turning it into a rectangle.
		 * This virtual padding ensures that the cursor gets revealed before hitting the edge of the viewport.
		 * Defaults to 30 (px).
		 */
		revealHorizontalRightPadding?: number;
		/**
		 * Render the editor selection with rounded borders.
		 * Defaults to true.
		 */
		roundedSelection?: boolean;
		/**
		 * Class name to be added to the editor.
		 */
		extraEditorClassName?: string;
		/**
		 * Should the editor be read only. See also `domReadOnly`.
		 * Defaults to false.
		 */
		readOnly?: boolean;
		/**
		 * The message to display when the editor is readonly.
		 */
		readOnlyMessage?: IMarkdownString;
		/**
		 * Should the textarea used for input use the DOM `readonly` attribute.
		 * Defaults to false.
		 */
		domReadOnly?: boolean;
		/**
		 * Enable linked editing.
		 * Defaults to false.
		 */
		linkedEditing?: boolean;
		/**
		 * deprecated, use linkedEditing instead
		 */
		renameOnType?: boolean;
		/**
		 * Should the editor render validation decorations.
		 * Defaults to editable.
		 */
		renderValidationDecorations?: 'editable' | 'on' | 'off';
		/**
		 * Control the behavior and rendering of the scrollbars.
		 */
		scrollbar?: IEditorScrollbarOptions;
		/**
		 * Control the behavior of sticky scroll options
		 */
		stickyScroll?: IEditorStickyScrollOptions;
		/**
		 * Control the behavior and rendering of the minimap.
		 */
		minimap?: IEditorMinimapOptions;
		/**
		 * Control the behavior of the find widget.
		 */
		find?: IEditorFindOptions;
		/**
		 * Display overflow widgets as `fixed`.
		 * Defaults to `false`.
		 */
		fixedOverflowWidgets?: boolean;
		/**
		 * The number of vertical lanes the overview ruler should render.
		 * Defaults to 3.
		 */
		overviewRulerLanes?: number;
		/**
		 * Controls if a border should be drawn around the overview ruler.
		 * Defaults to `true`.
		 */
		overviewRulerBorder?: boolean;
		/**
		 * Control the cursor animation style, possible values are 'blink', 'smooth', 'phase', 'expand' and 'solid'.
		 * Defaults to 'blink'.
		 */
		cursorBlinking?: 'blink' | 'smooth' | 'phase' | 'expand' | 'solid';
		/**
		 * Zoom the font in the editor when using the mouse wheel in combination with holding Ctrl.
		 * Defaults to false.
		 */
		mouseWheelZoom?: boolean;
		/**
		 * Control the mouse pointer style, either 'text' or 'default' or 'copy'
		 * Defaults to 'text'
		 */
		mouseStyle?: 'text' | 'default' | 'copy';
		/**
		 * Enable smooth caret animation.
		 * Defaults to 'off'.
		 */
		cursorSmoothCaretAnimation?: 'off' | 'explicit' | 'on';
		/**
		 * Control the cursor style in insert mode.
		 * Defaults to 'line'.
		 */
		cursorStyle?: 'line' | 'block' | 'underline' | 'line-thin' | 'block-outline' | 'underline-thin';
		/**
		 * Control the cursor style in overtype mode.
		 * Defaults to 'block'.
		 */
		overtypeCursorStyle?: 'line' | 'block' | 'underline' | 'line-thin' | 'block-outline' | 'underline-thin';
		/**
		 *  Controls whether paste in overtype mode should overwrite or insert.
		 */
		overtypeOnPaste?: boolean;
		/**
		 * Control the width of the cursor when cursorStyle is set to 'line'
		 */
		cursorWidth?: number;
		/**
		 * Enable font ligatures.
		 * Defaults to false.
		 */
		fontLigatures?: boolean | string;
		/**
		 * Enable font variations.
		 * Defaults to false.
		 */
		fontVariations?: boolean | string;
		/**
		 * Controls whether to use default color decorations or not using the default document color provider
		 */
		defaultColorDecorators?: 'auto' | 'always' | 'never';
		/**
		 * Disable the use of `transform: translate3d(0px, 0px, 0px)` for the editor margin and lines layers.
		 * The usage of `transform: translate3d(0px, 0px, 0px)` acts as a hint for browsers to create an extra layer.
		 * Defaults to false.
		 */
		disableLayerHinting?: boolean;
		/**
		 * Disable the optimizations for monospace fonts.
		 * Defaults to false.
		 */
		disableMonospaceOptimizations?: boolean;
		/**
		 * Should the cursor be hidden in the overview ruler.
		 * Defaults to false.
		 */
		hideCursorInOverviewRuler?: boolean;
		/**
		 * Enable that scrolling can go one screen size after the last line.
		 * Defaults to true.
		 */
		scrollBeyondLastLine?: boolean;
		/**
		 * Enable that scrolling can go beyond the last column by a number of columns.
		 * Defaults to 5.
		 */
		scrollBeyondLastColumn?: number;
		/**
		 * Enable that the editor animates scrolling to a position.
		 * Defaults to false.
		 */
		smoothScrolling?: boolean;
		/**
		 * Enable that the editor will install a ResizeObserver to check if its container dom node size has changed.
		 * Defaults to false.
		 */
		automaticLayout?: boolean;
		/**
		 * Control the wrapping of the editor.
		 * When `wordWrap` = "off", the lines will never wrap.
		 * When `wordWrap` = "on", the lines will wrap at the viewport width.
		 * When `wordWrap` = "wordWrapColumn", the lines will wrap at `wordWrapColumn`.
		 * When `wordWrap` = "bounded", the lines will wrap at min(viewport width, wordWrapColumn).
		 * Defaults to "off".
		 */
		wordWrap?: 'off' | 'on' | 'wordWrapColumn' | 'bounded';
		/**
		 * Override the `wordWrap` setting.
		 */
		wordWrapOverride1?: 'off' | 'on' | 'inherit';
		/**
		 * Override the `wordWrapOverride1` setting.
		 */
		wordWrapOverride2?: 'off' | 'on' | 'inherit';
		/**
		 * Control the wrapping of the editor.
		 * When `wordWrap` = "off", the lines will never wrap.
		 * When `wordWrap` = "on", the lines will wrap at the viewport width.
		 * When `wordWrap` = "wordWrapColumn", the lines will wrap at `wordWrapColumn`.
		 * When `wordWrap` = "bounded", the lines will wrap at min(viewport width, wordWrapColumn).
		 * Defaults to 80.
		 */
		wordWrapColumn?: number;
		/**
		 * Control indentation of wrapped lines. Can be: 'none', 'same', 'indent' or 'deepIndent'.
		 * Defaults to 'same' in vscode and to 'none' in monaco-editor.
		 */
		wrappingIndent?: 'none' | 'same' | 'indent' | 'deepIndent';
		/**
		 * Controls the wrapping strategy to use.
		 * Defaults to 'simple'.
		 */
		wrappingStrategy?: 'simple' | 'advanced';
		/**
		 * Configure word wrapping characters. A break will be introduced before these characters.
		 */
		wordWrapBreakBeforeCharacters?: string;
		/**
		 * Configure word wrapping characters. A break will be introduced after these characters.
		 */
		wordWrapBreakAfterCharacters?: string;
		/**
		 * Sets whether line breaks appear wherever the text would otherwise overflow its content box.
		 * When wordBreak = 'normal', Use the default line break rule.
		 * When wordBreak = 'keepAll', Word breaks should not be used for Chinese/Japanese/Korean (CJK) text. Non-CJK text behavior is the same as for normal.
		 */
		wordBreak?: 'normal' | 'keepAll';
		/**
		 * Performance guard: Stop rendering a line after x characters.
		 * Defaults to 10000.
		 * Use -1 to never stop rendering
		 */
		stopRenderingLineAfter?: number;
		/**
		 * Configure the editor's hover.
		 */
		hover?: IEditorHoverOptions;
		/**
		 * Enable detecting links and making them clickable.
		 * Defaults to true.
		 */
		links?: boolean;
		/**
		 * Enable inline color decorators and color picker rendering.
		 */
		colorDecorators?: boolean;
		/**
		 * Controls what is the condition to spawn a color picker from a color dectorator
		 */
		colorDecoratorsActivatedOn?: 'clickAndHover' | 'click' | 'hover';
		/**
		 * Controls the max number of color decorators that can be rendered in an editor at once.
		 */
		colorDecoratorsLimit?: number;
		/**
		 * Control the behaviour of comments in the editor.
		 */
		comments?: IEditorCommentsOptions;
		/**
		 * Enable custom contextmenu.
		 * Defaults to true.
		 */
		contextmenu?: boolean;
		/**
		 * A multiplier to be used on the `deltaX` and `deltaY` of mouse wheel scroll events.
		 * Defaults to 1.
		 */
		mouseWheelScrollSensitivity?: number;
		/**
		 * FastScrolling mulitplier speed when pressing `Alt`
		 * Defaults to 5.
		 */
		fastScrollSensitivity?: number;
		/**
		 * Enable that the editor scrolls only the predominant axis. Prevents horizontal drift when scrolling vertically on a trackpad.
		 * Defaults to true.
		 */
		scrollPredominantAxis?: boolean;
		/**
		 * Enable that the selection with the mouse and keys is doing column selection.
		 * Defaults to false.
		 */
		columnSelection?: boolean;
		/**
		 * The modifier to be used to add multiple cursors with the mouse.
		 * Defaults to 'alt'
		 */
		multiCursorModifier?: 'ctrlCmd' | 'alt';
		/**
		 * Merge overlapping selections.
		 * Defaults to true
		 */
		multiCursorMergeOverlapping?: boolean;
		/**
		 * Configure the behaviour when pasting a text with the line count equal to the cursor count.
		 * Defaults to 'spread'.
		 */
		multiCursorPaste?: 'spread' | 'full';
		/**
		 * Controls the max number of text cursors that can be in an active editor at once.
		 */
		multiCursorLimit?: number;
		/**
		 * Configure the editor's accessibility support.
		 * Defaults to 'auto'. It is best to leave this to 'auto'.
		 */
		accessibilitySupport?: 'auto' | 'off' | 'on';
		/**
		 * Controls the number of lines in the editor that can be read out by a screen reader
		 */
		accessibilityPageSize?: number;
		/**
		 * Suggest options.
		 */
		suggest?: ISuggestOptions;
		inlineSuggest?: IInlineSuggestOptions;
		/**
		 * Smart select options.
		 */
		smartSelect?: ISmartSelectOptions;
		/**
		 *
		 */
		gotoLocation?: IGotoLocationOptions;
		/**
		 * Enable quick suggestions (shadow suggestions)
		 * Defaults to true.
		 */
		quickSuggestions?: boolean | IQuickSuggestionsOptions;
		/**
		 * Quick suggestions show delay (in ms)
		 * Defaults to 10 (ms)
		 */
		quickSuggestionsDelay?: number;
		/**
		 * Controls the spacing around the editor.
		 */
		padding?: IEditorPaddingOptions;
		/**
		 * Parameter hint options.
		 */
		parameterHints?: IEditorParameterHintOptions;
		/**
		 * Options for auto closing brackets.
		 * Defaults to language defined behavior.
		 */
		autoClosingBrackets?: EditorAutoClosingStrategy;
		/**
		 * Options for auto closing comments.
		 * Defaults to language defined behavior.
		 */
		autoClosingComments?: EditorAutoClosingStrategy;
		/**
		 * Options for auto closing quotes.
		 * Defaults to language defined behavior.
		 */
		autoClosingQuotes?: EditorAutoClosingStrategy;
		/**
		 * Options for pressing backspace near quotes or bracket pairs.
		 */
		autoClosingDelete?: EditorAutoClosingEditStrategy;
		/**
		 * Options for typing over closing quotes or brackets.
		 */
		autoClosingOvertype?: EditorAutoClosingEditStrategy;
		/**
		 * Options for auto surrounding.
		 * Defaults to always allowing auto surrounding.
		 */
		autoSurround?: EditorAutoSurroundStrategy;
		/**
		 * Controls whether the editor should automatically adjust the indentation when users type, paste, move or indent lines.
		 * Defaults to advanced.
		 */
		autoIndent?: 'none' | 'keep' | 'brackets' | 'advanced' | 'full';
		/**
		 * Emulate selection behaviour of tab characters when using spaces for indentation.
		 * This means selection will stick to tab stops.
		 */
		stickyTabStops?: boolean;
		/**
		 * Enable format on type.
		 * Defaults to false.
		 */
		formatOnType?: boolean;
		/**
		 * Enable format on paste.
		 * Defaults to false.
		 */
		formatOnPaste?: boolean;
		/**
		 * Controls if the editor should allow to move selections via drag and drop.
		 * Defaults to false.
		 */
		dragAndDrop?: boolean;
		/**
		 * Enable the suggestion box to pop-up on trigger characters.
		 * Defaults to true.
		 */
		suggestOnTriggerCharacters?: boolean;
		/**
		 * Accept suggestions on ENTER.
		 * Defaults to 'on'.
		 */
		acceptSuggestionOnEnter?: 'on' | 'smart' | 'off';
		/**
		 * Accept suggestions on provider defined characters.
		 * Defaults to true.
		 */
		acceptSuggestionOnCommitCharacter?: boolean;
		/**
		 * Enable snippet suggestions. Default to 'true'.
		 */
		snippetSuggestions?: 'top' | 'bottom' | 'inline' | 'none';
		/**
		 * Copying without a selection copies the current line.
		 */
		emptySelectionClipboard?: boolean;
		/**
		 * Syntax highlighting is copied.
		 */
		copyWithSyntaxHighlighting?: boolean;
		/**
		 * The history mode for suggestions.
		 */
		suggestSelection?: 'first' | 'recentlyUsed' | 'recentlyUsedByPrefix';
		/**
		 * The font size for the suggest widget.
		 * Defaults to the editor font size.
		 */
		suggestFontSize?: number;
		/**
		 * The line height for the suggest widget.
		 * Defaults to the editor line height.
		 */
		suggestLineHeight?: number;
		/**
		 * Enable tab completion.
		 */
		tabCompletion?: 'on' | 'off' | 'onlySnippets';
		/**
		 * Enable selection highlight.
		 * Defaults to true.
		 */
		selectionHighlight?: boolean;
		/**
		 * Enable semantic occurrences highlight.
		 * Defaults to 'singleFile'.
		 * 'off' disables occurrence highlighting
		 * 'singleFile' triggers occurrence highlighting in the current document
		 * 'multiFile'  triggers occurrence highlighting across valid open documents
		 */
		occurrencesHighlight?: 'off' | 'singleFile' | 'multiFile';
		/**
		 * Controls delay for occurrences highlighting
		 * Defaults to 250.
		 * Minimum value is 0
		 * Maximum value is 2000
		 */
		occurrencesHighlightDelay?: number;
		/**
		 * Show code lens
		 * Defaults to true.
		 */
		codeLens?: boolean;
		/**
		 * Code lens font family. Defaults to editor font family.
		 */
		codeLensFontFamily?: string;
		/**
		 * Code lens font size. Default to 90% of the editor font size
		 */
		codeLensFontSize?: number;
		/**
		 * Control the behavior and rendering of the code action lightbulb.
		 */
		lightbulb?: IEditorLightbulbOptions;
		/**
		 * Timeout for running code actions on save.
		 */
		codeActionsOnSaveTimeout?: number;
		/**
		 * Enable code folding.
		 * Defaults to true.
		 */
		folding?: boolean;
		/**
		 * Selects the folding strategy. 'auto' uses the strategies contributed for the current document, 'indentation' uses the indentation based folding strategy.
		 * Defaults to 'auto'.
		 */
		foldingStrategy?: 'auto' | 'indentation';
		/**
		 * Enable highlight for folded regions.
		 * Defaults to true.
		 */
		foldingHighlight?: boolean;
		/**
		 * Auto fold imports folding regions.
		 * Defaults to true.
		 */
		foldingImportsByDefault?: boolean;
		/**
		 * Maximum number of foldable regions.
		 * Defaults to 5000.
		 */
		foldingMaximumRegions?: number;
		/**
		 * Controls whether the fold actions in the gutter stay always visible or hide unless the mouse is over the gutter.
		 * Defaults to 'mouseover'.
		 */
		showFoldingControls?: 'always' | 'never' | 'mouseover';
		/**
		 * Controls whether clicking on the empty content after a folded line will unfold the line.
		 * Defaults to false.
		 */
		unfoldOnClickAfterEndOfLine?: boolean;
		/**
		 * Enable highlighting of matching brackets.
		 * Defaults to 'always'.
		 */
		matchBrackets?: 'never' | 'near' | 'always';
		/**
		 * Enable experimental rendering using WebGPU.
		 * Defaults to 'off'.
		 */
		experimentalGpuAcceleration?: 'on' | 'off';
		/**
		 * Enable experimental whitespace rendering.
		 * Defaults to 'svg'.
		 */
		experimentalWhitespaceRendering?: 'svg' | 'font' | 'off';
		/**
		 * Enable rendering of whitespace.
		 * Defaults to 'selection'.
		 */
		renderWhitespace?: 'none' | 'boundary' | 'selection' | 'trailing' | 'all';
		/**
		 * Enable rendering of control characters.
		 * Defaults to true.
		 */
		renderControlCharacters?: boolean;
		/**
		 * Enable rendering of current line highlight.
		 * Defaults to all.
		 */
		renderLineHighlight?: 'none' | 'gutter' | 'line' | 'all';
		/**
		 * Control if the current line highlight should be rendered only the editor is focused.
		 * Defaults to false.
		 */
		renderLineHighlightOnlyWhenFocus?: boolean;
		/**
		 * Inserting and deleting whitespace follows tab stops.
		 */
		useTabStops?: boolean;
		/**
		 * The font family
		 */
		fontFamily?: string;
		/**
		 * The font weight
		 */
		fontWeight?: string;
		/**
		 * The font size
		 */
		fontSize?: number;
		/**
		 * The line height
		 */
		lineHeight?: number;
		/**
		 * The letter spacing
		 */
		letterSpacing?: number;
		/**
		 * Controls fading out of unused variables.
		 */
		showUnused?: boolean;
		/**
		 * Controls whether to focus the inline editor in the peek widget by default.
		 * Defaults to false.
		 */
		peekWidgetDefaultFocus?: 'tree' | 'editor';
		/**
		 * Sets a placeholder for the editor.
		 * If set, the placeholder is shown if the editor is empty.
		*/
		placeholder?: string | undefined;
		/**
		 * Controls whether the definition link opens element in the peek widget.
		 * Defaults to false.
		 */
		definitionLinkOpensInPeek?: boolean;
		/**
		 * Controls strikethrough deprecated variables.
		 */
		showDeprecated?: boolean;
		/**
		 * Controls whether suggestions allow matches in the middle of the word instead of only at the beginning
		 */
		matchOnWordStartOnly?: boolean;
		/**
		 * Control the behavior and rendering of the inline hints.
		 */
		inlayHints?: IEditorInlayHintsOptions;
		/**
		 * Control if the editor should use shadow DOM.
		 */
		useShadowDOM?: boolean;
		/**
		 * Controls the behavior of editor guides.
		*/
		guides?: IGuidesOptions;
		/**
		 * Controls the behavior of the unicode highlight feature
		 * (by default, ambiguous and invisible characters are highlighted).
		 */
		unicodeHighlight?: IUnicodeHighlightOptions;
		/**
		 * Configures bracket pair colorization (disabled by default).
		*/
		bracketPairColorization?: IBracketPairColorizationOptions;
		/**
		 * Controls dropping into the editor from an external source.
		 *
		 * When enabled, this shows a preview of the drop location and triggers an `onDropIntoEditor` event.
		 */
		dropIntoEditor?: IDropIntoEditorOptions;
		/**
		 * Sets whether the new experimental edit context should be used instead of the text area.
		 */
		experimentalEditContextEnabled?: boolean;
		/**
		 * Controls support for changing how content is pasted into the editor.
		 */
		pasteAs?: IPasteAsOptions;
		/**
		 * Controls whether the editor / terminal receives tabs or defers them to the workbench for navigation.
		 */
		tabFocusMode?: boolean;
		/**
		 * Controls whether the accessibility hint should be provided to screen reader users when an inline completion is shown.
		 */
		inlineCompletionsAccessibilityVerbose?: boolean;
	}

	export interface IDiffEditorBaseOptions {
		/**
		 * Allow the user to resize the diff editor split view.
		 * Defaults to true.
		 */
		enableSplitViewResizing?: boolean;
		/**
		 * The default ratio when rendering side-by-side editors.
		 * Must be a number between 0 and 1, min sizes apply.
		 * Defaults to 0.5
		 */
		splitViewDefaultRatio?: number;
		/**
		 * Render the differences in two side-by-side editors.
		 * Defaults to true.
		 */
		renderSideBySide?: boolean;
		/**
		 * When `renderSideBySide` is enabled, `useInlineViewWhenSpaceIsLimited` is set,
		 * and the diff editor has a width less than `renderSideBySideInlineBreakpoint`, the inline view is used.
		 */
		renderSideBySideInlineBreakpoint?: number | undefined;
		/**
		 * When `renderSideBySide` is enabled, `useInlineViewWhenSpaceIsLimited` is set,
		 * and the diff editor has a width less than `renderSideBySideInlineBreakpoint`, the inline view is used.
		 */
		useInlineViewWhenSpaceIsLimited?: boolean;
		/**
		 * If set, the diff editor is optimized for small views.
		 * Defaults to `false`.
		*/
		compactMode?: boolean;
		/**
		 * Timeout in milliseconds after which diff computation is cancelled.
		 * Defaults to 5000.
		 */
		maxComputationTime?: number;
		/**
		 * Maximum supported file size in MB.
		 * Defaults to 50.
		 */
		maxFileSize?: number;
		/**
		 * Compute the diff by ignoring leading/trailing whitespace
		 * Defaults to true.
		 */
		ignoreTrimWhitespace?: boolean;
		/**
		 * Render +/- indicators for added/deleted changes.
		 * Defaults to true.
		 */
		renderIndicators?: boolean;
		/**
		 * Shows icons in the glyph margin to revert changes.
		 * Default to true.
		 */
		renderMarginRevertIcon?: boolean;
		/**
		 * Indicates if the gutter menu should be rendered.
		*/
		renderGutterMenu?: boolean;
		/**
		 * Original model should be editable?
		 * Defaults to false.
		 */
		originalEditable?: boolean;
		/**
		 * Should the diff editor enable code lens?
		 * Defaults to false.
		 */
		diffCodeLens?: boolean;
		/**
		 * Is the diff editor should render overview ruler
		 * Defaults to true
		 */
		renderOverviewRuler?: boolean;
		/**
		 * Control the wrapping of the diff editor.
		 */
		diffWordWrap?: 'off' | 'on' | 'inherit';
		/**
		 * Diff Algorithm
		*/
		diffAlgorithm?: 'legacy' | 'advanced';
		/**
		 * Whether the diff editor aria label should be verbose.
		 */
		accessibilityVerbose?: boolean;
		experimental?: {
			/**
			 * Defaults to false.
			 */
			showMoves?: boolean;
			showEmptyDecorations?: boolean;
			/**
			 * Only applies when `renderSideBySide` is set to false.
			*/
			useTrueInlineView?: boolean;
		};
		/**
		 * Is the diff editor inside another editor
		 * Defaults to false
		 */
		isInEmbeddedEditor?: boolean;
		/**
		 * If the diff editor should only show the difference review mode.
		 */
		onlyShowAccessibleDiffViewer?: boolean;
		hideUnchangedRegions?: {
			enabled?: boolean;
			revealLineCount?: number;
			minimumLineCount?: number;
			contextLineCount?: number;
		};
	}

	/**
	 * Configuration options for the diff editor.
	 */
	export interface IDiffEditorOptions extends IEditorOptions, IDiffEditorBaseOptions {
	}

	/**
	 * An event describing that the configuration of the editor has changed.
	 */
	export class ConfigurationChangedEvent {
		hasChanged(id: EditorOption): boolean;
	}

	/**
	 * All computed editor options.
	 */
	export interface IComputedEditorOptions {
		get<T extends EditorOption>(id: T): FindComputedEditorOptionValueById<T>;
	}

	export interface IEditorOption<K extends EditorOption, V> {
		readonly id: K;
		readonly name: string;
		defaultValue: V;
		/**
		 * Might modify `value`.
		*/
		applyUpdate(value: V | undefined, update: V): ApplyUpdateResult<V>;
	}

	export class ApplyUpdateResult<T> {
		readonly newValue: T;
		readonly didChange: boolean;
		constructor(newValue: T, didChange: boolean);
	}

	/**
	 * Configuration options for editor comments
	 */
	export interface IEditorCommentsOptions {
		/**
		 * Insert a space after the line comment token and inside the block comments tokens.
		 * Defaults to true.
		 */
		insertSpace?: boolean;
		/**
		 * Ignore empty lines when inserting line comments.
		 * Defaults to true.
		 */
		ignoreEmptyLines?: boolean;
	}

	/**
	 * The kind of animation in which the editor's cursor should be rendered.
	 */
	export enum TextEditorCursorBlinkingStyle {
		/**
		 * Hidden
		 */
		Hidden = 0,
		/**
		 * Blinking
		 */
		Blink = 1,
		/**
		 * Blinking with smooth fading
		 */
		Smooth = 2,
		/**
		 * Blinking with prolonged filled state and smooth fading
		 */
		Phase = 3,
		/**
		 * Expand collapse animation on the y axis
		 */
		Expand = 4,
		/**
		 * No-Blinking
		 */
		Solid = 5
	}

	/**
	 * The style in which the editor's cursor should be rendered.
	 */
	export enum TextEditorCursorStyle {
		/**
		 * As a vertical line (sitting between two characters).
		 */
		Line = 1,
		/**
		 * As a block (sitting on top of a character).
		 */
		Block = 2,
		/**
		 * As a horizontal line (sitting under a character).
		 */
		Underline = 3,
		/**
		 * As a thin vertical line (sitting between two characters).
		 */
		LineThin = 4,
		/**
		 * As an outlined block (sitting on top of a character).
		 */
		BlockOutline = 5,
		/**
		 * As a thin horizontal line (sitting under a character).
		 */
		UnderlineThin = 6
	}

	/**
	 * Configuration options for editor find widget
	 */
	export interface IEditorFindOptions {
		/**
		* Controls whether the cursor should move to find matches while typing.
		*/
		cursorMoveOnType?: boolean;
		/**
		 * Controls if we seed search string in the Find Widget with editor selection.
		 */
		seedSearchStringFromSelection?: 'never' | 'always' | 'selection';
		/**
		 * Controls if Find in Selection flag is turned on in the editor.
		 */
		autoFindInSelection?: 'never' | 'always' | 'multiline';
		addExtraSpaceOnTop?: boolean;
		/**
		 * Controls whether the search result and diff result automatically restarts from the beginning (or the end) when no further matches can be found
		 */
		loop?: boolean;
	}

	export type GoToLocationValues = 'peek' | 'gotoAndPeek' | 'goto';

	/**
	 * Configuration options for go to location
	 */
	export interface IGotoLocationOptions {
		multiple?: GoToLocationValues;
		multipleDefinitions?: GoToLocationValues;
		multipleTypeDefinitions?: GoToLocationValues;
		multipleDeclarations?: GoToLocationValues;
		multipleImplementations?: GoToLocationValues;
		multipleReferences?: GoToLocationValues;
		multipleTests?: GoToLocationValues;
		alternativeDefinitionCommand?: string;
		alternativeTypeDefinitionCommand?: string;
		alternativeDeclarationCommand?: string;
		alternativeImplementationCommand?: string;
		alternativeReferenceCommand?: string;
		alternativeTestsCommand?: string;
	}

	/**
	 * Configuration options for editor hover
	 */
	export interface IEditorHoverOptions {
		/**
		 * Enable the hover.
		 * Defaults to true.
		 */
		enabled?: boolean;
		/**
		 * Delay for showing the hover.
		 * Defaults to 300.
		 */
		delay?: number;
		/**
		 * Is the hover sticky such that it can be clicked and its contents selected?
		 * Defaults to true.
		 */
		sticky?: boolean;
		/**
		 * Controls how long the hover is visible after you hovered out of it.
		 * Require sticky setting to be true.
		 */
		hidingDelay?: number;
		/**
		 * Should the hover be shown above the line if possible?
		 * Defaults to false.
		 */
		above?: boolean;
	}

	/**
	 * A description for the overview ruler position.
	 */
	export interface OverviewRulerPosition {
		/**
		 * Width of the overview ruler
		 */
		readonly width: number;
		/**
		 * Height of the overview ruler
		 */
		readonly height: number;
		/**
		 * Top position for the overview ruler
		 */
		readonly top: number;
		/**
		 * Right position for the overview ruler
		 */
		readonly right: number;
	}

	export enum RenderMinimap {
		None = 0,
		Text = 1,
		Blocks = 2
	}

	/**
	 * The internal layout details of the editor.
	 */
	export interface EditorLayoutInfo {
		/**
		 * Full editor width.
		 */
		readonly width: number;
		/**
		 * Full editor height.
		 */
		readonly height: number;
		/**
		 * Left position for the glyph margin.
		 */
		readonly glyphMarginLeft: number;
		/**
		 * The width of the glyph margin.
		 */
		readonly glyphMarginWidth: number;
		/**
		 * The number of decoration lanes to render in the glyph margin.
		 */
		readonly glyphMarginDecorationLaneCount: number;
		/**
		 * Left position for the line numbers.
		 */
		readonly lineNumbersLeft: number;
		/**
		 * The width of the line numbers.
		 */
		readonly lineNumbersWidth: number;
		/**
		 * Left position for the line decorations.
		 */
		readonly decorationsLeft: number;
		/**
		 * The width of the line decorations.
		 */
		readonly decorationsWidth: number;
		/**
		 * Left position for the content (actual text)
		 */
		readonly contentLeft: number;
		/**
		 * The width of the content (actual text)
		 */
		readonly contentWidth: number;
		/**
		 * Layout information for the minimap
		 */
		readonly minimap: EditorMinimapLayoutInfo;
		/**
		 * The number of columns (of typical characters) fitting on a viewport line.
		 */
		readonly viewportColumn: number;
		readonly isWordWrapMinified: boolean;
		readonly isViewportWrapping: boolean;
		readonly wrappingColumn: number;
		/**
		 * The width of the vertical scrollbar.
		 */
		readonly verticalScrollbarWidth: number;
		/**
		 * The height of the horizontal scrollbar.
		 */
		readonly horizontalScrollbarHeight: number;
		/**
		 * The position of the overview ruler.
		 */
		readonly overviewRuler: OverviewRulerPosition;
	}

	/**
	 * The internal layout details of the editor.
	 */
	export interface EditorMinimapLayoutInfo {
		readonly renderMinimap: RenderMinimap;
		readonly minimapLeft: number;
		readonly minimapWidth: number;
		readonly minimapHeightIsEditorHeight: boolean;
		readonly minimapIsSampling: boolean;
		readonly minimapScale: number;
		readonly minimapLineHeight: number;
		readonly minimapCanvasInnerWidth: number;
		readonly minimapCanvasInnerHeight: number;
		readonly minimapCanvasOuterWidth: number;
		readonly minimapCanvasOuterHeight: number;
	}

	export enum ShowLightbulbIconMode {
		Off = 'off',
		OnCode = 'onCode',
		On = 'on'
	}

	/**
	 * Configuration options for editor lightbulb
	 */
	export interface IEditorLightbulbOptions {
		/**
		 * Enable the lightbulb code action.
		 * The three possible values are `off`, `on` and `onCode` and the default is `onCode`.
		 * `off` disables the code action menu.
		 * `on` shows the code action menu on code and on empty lines.
		 * `onCode` shows the code action menu on code only.
		 */
		enabled?: ShowLightbulbIconMode;
	}

	export interface IEditorStickyScrollOptions {
		/**
		 * Enable the sticky scroll
		 */
		enabled?: boolean;
		/**
		 * Maximum number of sticky lines to show
		 */
		maxLineCount?: number;
		/**
		 * Model to choose for sticky scroll by default
		 */
		defaultModel?: 'outlineModel' | 'foldingProviderModel' | 'indentationModel';
		/**
		 * Define whether to scroll sticky scroll with editor horizontal scrollbae
		 */
		scrollWithEditor?: boolean;
	}

	/**
	 * Configuration options for editor inlayHints
	 */
	export interface IEditorInlayHintsOptions {
		/**
		 * Enable the inline hints.
		 * Defaults to true.
		 */
		enabled?: 'on' | 'off' | 'offUnlessPressed' | 'onUnlessPressed';
		/**
		 * Font size of inline hints.
		 * Default to 90% of the editor font size.
		 */
		fontSize?: number;
		/**
		 * Font family of inline hints.
		 * Defaults to editor font family.
		 */
		fontFamily?: string;
		/**
		 * Enables the padding around the inlay hint.
		 * Defaults to false.
		 */
		padding?: boolean;
		/**
		 * Maximum length for inlay hints per line
		 * Set to 0 to have an unlimited length.
		 */
		maximumLength?: number;
	}

	/**
	 * Configuration options for editor minimap
	 */
	export interface IEditorMinimapOptions {
		/**
		 * Enable the rendering of the minimap.
		 * Defaults to true.
		 */
		enabled?: boolean;
		/**
		 * Control the rendering of minimap.
		 */
		autohide?: boolean;
		/**
		 * Control the side of the minimap in editor.
		 * Defaults to 'right'.
		 */
		side?: 'right' | 'left';
		/**
		 * Control the minimap rendering mode.
		 * Defaults to 'actual'.
		 */
		size?: 'proportional' | 'fill' | 'fit';
		/**
		 * Control the rendering of the minimap slider.
		 * Defaults to 'mouseover'.
		 */
		showSlider?: 'always' | 'mouseover';
		/**
		 * Render the actual text on a line (as opposed to color blocks).
		 * Defaults to true.
		 */
		renderCharacters?: boolean;
		/**
		 * Limit the width of the minimap to render at most a certain number of columns.
		 * Defaults to 120.
		 */
		maxColumn?: number;
		/**
		 * Relative size of the font in the minimap. Defaults to 1.
		 */
		scale?: number;
		/**
		 * Whether to show named regions as section headers. Defaults to true.
		 */
		showRegionSectionHeaders?: boolean;
		/**
		 * Whether to show MARK: comments as section headers. Defaults to true.
		 */
		showMarkSectionHeaders?: boolean;
		/**
		 * When specified, is used to create a custom section header parser regexp.
		 * Must contain a match group named 'label' (written as (?<label>.+)) that encapsulates the section header.
		 * Optionally can include another match group named 'separator'.
		 * To match multi-line headers like:
		 *   // ==========
		 *   // My Section
		 *   // ==========
		 * Use a pattern like: ^={3,}\n^\/\/ *(?<label>[^\n]*?)\n^={3,}$
		 */
		markSectionHeaderRegex?: string;
		/**
		 * Font size of section headers. Defaults to 9.
		 */
		sectionHeaderFontSize?: number;
		/**
		 * Spacing between the section header characters (in CSS px). Defaults to 1.
		 */
		sectionHeaderLetterSpacing?: number;
	}

	/**
	 * Configuration options for editor padding
	 */
	export interface IEditorPaddingOptions {
		/**
		 * Spacing between top edge of editor and first line.
		 */
		top?: number;
		/**
		 * Spacing between bottom edge of editor and last line.
		 */
		bottom?: number;
	}

	/**
	 * Configuration options for parameter hints
	 */
	export interface IEditorParameterHintOptions {
		/**
		 * Enable parameter hints.
		 * Defaults to true.
		 */
		enabled?: boolean;
		/**
		 * Enable cycling of parameter hints.
		 * Defaults to false.
		 */
		cycle?: boolean;
	}

	export type QuickSuggestionsValue = 'on' | 'inline' | 'off';

	/**
	 * Configuration options for quick suggestions
	 */
	export interface IQuickSuggestionsOptions {
		other?: boolean | QuickSuggestionsValue;
		comments?: boolean | QuickSuggestionsValue;
		strings?: boolean | QuickSuggestionsValue;
	}

	export interface InternalQuickSuggestionsOptions {
		readonly other: QuickSuggestionsValue;
		readonly comments: QuickSuggestionsValue;
		readonly strings: QuickSuggestionsValue;
	}

	export type LineNumbersType = 'on' | 'off' | 'relative' | 'interval' | ((lineNumber: number) => string);

	export enum RenderLineNumbersType {
		Off = 0,
		On = 1,
		Relative = 2,
		Interval = 3,
		Custom = 4
	}

	export interface InternalEditorRenderLineNumbersOptions {
		readonly renderType: RenderLineNumbersType;
		readonly renderFn: ((lineNumber: number) => string) | null;
	}

	export interface IRulerOption {
		readonly column: number;
		readonly color: string | null;
	}

	/**
	 * Configuration options for editor scrollbars
	 */
	export interface IEditorScrollbarOptions {
		/**
		 * The size of arrows (if displayed).
		 * Defaults to 11.
		 * **NOTE**: This option cannot be updated using `updateOptions()`
		 */
		arrowSize?: number;
		/**
		 * Render vertical scrollbar.
		 * Defaults to 'auto'.
		 */
		vertical?: 'auto' | 'visible' | 'hidden';
		/**
		 * Render horizontal scrollbar.
		 * Defaults to 'auto'.
		 */
		horizontal?: 'auto' | 'visible' | 'hidden';
		/**
		 * Cast horizontal and vertical shadows when the content is scrolled.
		 * Defaults to true.
		 * **NOTE**: This option cannot be updated using `updateOptions()`
		 */
		useShadows?: boolean;
		/**
		 * Render arrows at the top and bottom of the vertical scrollbar.
		 * Defaults to false.
		 * **NOTE**: This option cannot be updated using `updateOptions()`
		 */
		verticalHasArrows?: boolean;
		/**
		 * Render arrows at the left and right of the horizontal scrollbar.
		 * Defaults to false.
		 * **NOTE**: This option cannot be updated using `updateOptions()`
		 */
		horizontalHasArrows?: boolean;
		/**
		 * Listen to mouse wheel events and react to them by scrolling.
		 * Defaults to true.
		 */
		handleMouseWheel?: boolean;
		/**
		 * Always consume mouse wheel events (always call preventDefault() and stopPropagation() on the browser events).
		 * Defaults to true.
		 * **NOTE**: This option cannot be updated using `updateOptions()`
		 */
		alwaysConsumeMouseWheel?: boolean;
		/**
		 * Height in pixels for the horizontal scrollbar.
		 * Defaults to 10 (px).
		 */
		horizontalScrollbarSize?: number;
		/**
		 * Width in pixels for the vertical scrollbar.
		 * Defaults to 10 (px).
		 */
		verticalScrollbarSize?: number;
		/**
		 * Width in pixels for the vertical slider.
		 * Defaults to `verticalScrollbarSize`.
		 * **NOTE**: This option cannot be updated using `updateOptions()`
		 */
		verticalSliderSize?: number;
		/**
		 * Height in pixels for the horizontal slider.
		 * Defaults to `horizontalScrollbarSize`.
		 * **NOTE**: This option cannot be updated using `updateOptions()`
		 */
		horizontalSliderSize?: number;
		/**
		 * Scroll gutter clicks move by page vs jump to position.
		 * Defaults to false.
		 */
		scrollByPage?: boolean;
		/**
		 * When set, the horizontal scrollbar will not increase content height.
		 * Defaults to false.
		 */
		ignoreHorizontalScrollbarInContentHeight?: boolean;
	}

	export interface InternalEditorScrollbarOptions {
		readonly arrowSize: number;
		readonly vertical: ScrollbarVisibility;
		readonly horizontal: ScrollbarVisibility;
		readonly useShadows: boolean;
		readonly verticalHasArrows: boolean;
		readonly horizontalHasArrows: boolean;
		readonly handleMouseWheel: boolean;
		readonly alwaysConsumeMouseWheel: boolean;
		readonly horizontalScrollbarSize: number;
		readonly horizontalSliderSize: number;
		readonly verticalScrollbarSize: number;
		readonly verticalSliderSize: number;
		readonly scrollByPage: boolean;
		readonly ignoreHorizontalScrollbarInContentHeight: boolean;
	}

	export type InUntrustedWorkspace = 'inUntrustedWorkspace';

	/**
	 * Configuration options for unicode highlighting.
	 */
	export interface IUnicodeHighlightOptions {
		/**
		 * Controls whether all non-basic ASCII characters are highlighted. Only characters between U+0020 and U+007E, tab, line-feed and carriage-return are considered basic ASCII.
		 */
		nonBasicASCII?: boolean | InUntrustedWorkspace;
		/**
		 * Controls whether characters that just reserve space or have no width at all are highlighted.
		 */
		invisibleCharacters?: boolean;
		/**
		 * Controls whether characters are highlighted that can be confused with basic ASCII characters, except those that are common in the current user locale.
		 */
		ambiguousCharacters?: boolean;
		/**
		 * Controls whether characters in comments should also be subject to unicode highlighting.
		 */
		includeComments?: boolean | InUntrustedWorkspace;
		/**
		 * Controls whether characters in strings should also be subject to unicode highlighting.
		 */
		includeStrings?: boolean | InUntrustedWorkspace;
		/**
		 * Defines allowed characters that are not being highlighted.
		 */
		allowedCharacters?: Record<string, true>;
		/**
		 * Unicode characters that are common in allowed locales are not being highlighted.
		 */
		allowedLocales?: Record<string | '_os' | '_vscode', true>;
	}

	export interface IInlineSuggestOptions {
		/**
		 * Enable or disable the rendering of automatic inline completions.
		*/
		enabled?: boolean;
		/**
		 * Configures the mode.
		 * Use `prefix` to only show ghost text if the text to replace is a prefix of the suggestion text.
		 * Use `subword` to only show ghost text if the replace text is a subword of the suggestion text.
		 * Use `subwordSmart` to only show ghost text if the replace text is a subword of the suggestion text, but the subword must start after the cursor position.
		 * Defaults to `prefix`.
		*/
		mode?: 'prefix' | 'subword' | 'subwordSmart';
		showToolbar?: 'always' | 'onHover' | 'never';
		syntaxHighlightingEnabled?: boolean;
		suppressSuggestions?: boolean;
		/**
		 * Does not clear active inline suggestions when the editor loses focus.
		 */
		keepOnBlur?: boolean;
		/**
		 * Font family for inline suggestions.
		 */
		fontFamily?: string | 'default';
	}

	type RequiredRecursive<T> = {
		[P in keyof T]-?: T[P] extends object | undefined ? RequiredRecursive<T[P]> : T[P];
	};

	export interface IBracketPairColorizationOptions {
		/**
		 * Enable or disable bracket pair colorization.
		*/
		enabled?: boolean;
		/**
		 * Use independent color pool per bracket type.
		*/
		independentColorPoolPerBracketType?: boolean;
	}

	export interface IGuidesOptions {
		/**
		 * Enable rendering of bracket pair guides.
		 * Defaults to false.
		*/
		bracketPairs?: boolean | 'active';
		/**
		 * Enable rendering of vertical bracket pair guides.
		 * Defaults to 'active'.
		 */
		bracketPairsHorizontal?: boolean | 'active';
		/**
		 * Enable highlighting of the active bracket pair.
		 * Defaults to true.
		*/
		highlightActiveBracketPair?: boolean;
		/**
		 * Enable rendering of indent guides.
		 * Defaults to true.
		 */
		indentation?: boolean;
		/**
		 * Enable highlighting of the active indent guide.
		 * Defaults to true.
		 */
		highlightActiveIndentation?: boolean | 'always';
	}

	/**
	 * Configuration options for editor suggest widget
	 */
	export interface ISuggestOptions {
		/**
		 * Overwrite word ends on accept. Default to false.
		 */
		insertMode?: 'insert' | 'replace';
		/**
		 * Enable graceful matching. Defaults to true.
		 */
		filterGraceful?: boolean;
		/**
		 * Prevent quick suggestions when a snippet is active. Defaults to true.
		 */
		snippetsPreventQuickSuggestions?: boolean;
		/**
		 * Favors words that appear close to the cursor.
		 */
		localityBonus?: boolean;
		/**
		 * Enable using global storage for remembering suggestions.
		 */
		shareSuggestSelections?: boolean;
		/**
		 * Select suggestions when triggered via quick suggest or trigger characters
		 */
		selectionMode?: 'always' | 'never' | 'whenTriggerCharacter' | 'whenQuickSuggestion';
		/**
		 * Enable or disable icons in suggestions. Defaults to true.
		 */
		showIcons?: boolean;
		/**
		 * Enable or disable the suggest status bar.
		 */
		showStatusBar?: boolean;
		/**
		 * Enable or disable the rendering of the suggestion preview.
		 */
		preview?: boolean;
		/**
		 * Configures the mode of the preview.
		*/
		previewMode?: 'prefix' | 'subword' | 'subwordSmart';
		/**
		 * Show details inline with the label. Defaults to true.
		 */
		showInlineDetails?: boolean;
		/**
		 * Show method-suggestions.
		 */
		showMethods?: boolean;
		/**
		 * Show function-suggestions.
		 */
		showFunctions?: boolean;
		/**
		 * Show constructor-suggestions.
		 */
		showConstructors?: boolean;
		/**
		 * Show deprecated-suggestions.
		 */
		showDeprecated?: boolean;
		/**
		 * Controls whether suggestions allow matches in the middle of the word instead of only at the beginning
		 */
		matchOnWordStartOnly?: boolean;
		/**
		 * Show field-suggestions.
		 */
		showFields?: boolean;
		/**
		 * Show variable-suggestions.
		 */
		showVariables?: boolean;
		/**
		 * Show class-suggestions.
		 */
		showClasses?: boolean;
		/**
		 * Show struct-suggestions.
		 */
		showStructs?: boolean;
		/**
		 * Show interface-suggestions.
		 */
		showInterfaces?: boolean;
		/**
		 * Show module-suggestions.
		 */
		showModules?: boolean;
		/**
		 * Show property-suggestions.
		 */
		showProperties?: boolean;
		/**
		 * Show event-suggestions.
		 */
		showEvents?: boolean;
		/**
		 * Show operator-suggestions.
		 */
		showOperators?: boolean;
		/**
		 * Show unit-suggestions.
		 */
		showUnits?: boolean;
		/**
		 * Show value-suggestions.
		 */
		showValues?: boolean;
		/**
		 * Show constant-suggestions.
		 */
		showConstants?: boolean;
		/**
		 * Show enum-suggestions.
		 */
		showEnums?: boolean;
		/**
		 * Show enumMember-suggestions.
		 */
		showEnumMembers?: boolean;
		/**
		 * Show keyword-suggestions.
		 */
		showKeywords?: boolean;
		/**
		 * Show text-suggestions.
		 */
		showWords?: boolean;
		/**
		 * Show color-suggestions.
		 */
		showColors?: boolean;
		/**
		 * Show file-suggestions.
		 */
		showFiles?: boolean;
		/**
		 * Show reference-suggestions.
		 */
		showReferences?: boolean;
		/**
		 * Show folder-suggestions.
		 */
		showFolders?: boolean;
		/**
		 * Show typeParameter-suggestions.
		 */
		showTypeParameters?: boolean;
		/**
		 * Show issue-suggestions.
		 */
		showIssues?: boolean;
		/**
		 * Show user-suggestions.
		 */
		showUsers?: boolean;
		/**
		 * Show snippet-suggestions.
		 */
		showSnippets?: boolean;
	}

	export interface ISmartSelectOptions {
		selectLeadingAndTrailingWhitespace?: boolean;
		selectSubwords?: boolean;
	}

	/**
	 * Describes how to indent wrapped lines.
	 */
	export enum WrappingIndent {
		/**
		 * No indentation => wrapped lines begin at column 1.
		 */
		None = 0,
		/**
		 * Same => wrapped lines get the same indentation as the parent.
		 */
		Same = 1,
		/**
		 * Indent => wrapped lines get +1 indentation toward the parent.
		 */
		Indent = 2,
		/**
		 * DeepIndent => wrapped lines get +2 indentation toward the parent.
		 */
		DeepIndent = 3
	}

	export interface EditorWrappingInfo {
		readonly isDominatedByLongLines: boolean;
		readonly isWordWrapMinified: boolean;
		readonly isViewportWrapping: boolean;
		readonly wrappingColumn: number;
	}

	/**
	 * Configuration options for editor drop into behavior
	 */
	export interface IDropIntoEditorOptions {
		/**
		 * Enable dropping into editor.
		 * Defaults to true.
		 */
		enabled?: boolean;
		/**
		 * Controls if a widget is shown after a drop.
		 * Defaults to 'afterDrop'.
		 */
		showDropSelector?: 'afterDrop' | 'never';
	}

	/**
	 * Configuration options for editor pasting as into behavior
	 */
	export interface IPasteAsOptions {
		/**
		 * Enable paste as functionality in editors.
		 * Defaults to true.
		 */
		enabled?: boolean;
		/**
		 * Controls if a widget is shown after a drop.
		 * Defaults to 'afterPaste'.
		 */
		showPasteSelector?: 'afterPaste' | 'never';
	}

	export enum EditorOption {
		acceptSuggestionOnCommitCharacter = 0,
		acceptSuggestionOnEnter = 1,
		accessibilitySupport = 2,
		accessibilityPageSize = 3,
		ariaLabel = 4,
		ariaRequired = 5,
		autoClosingBrackets = 6,
		autoClosingComments = 7,
		screenReaderAnnounceInlineSuggestion = 8,
		autoClosingDelete = 9,
		autoClosingOvertype = 10,
		autoClosingQuotes = 11,
		autoIndent = 12,
		automaticLayout = 13,
		autoSurround = 14,
		bracketPairColorization = 15,
		guides = 16,
		codeLens = 17,
		codeLensFontFamily = 18,
		codeLensFontSize = 19,
		colorDecorators = 20,
		colorDecoratorsLimit = 21,
		columnSelection = 22,
		comments = 23,
		contextmenu = 24,
		copyWithSyntaxHighlighting = 25,
		cursorBlinking = 26,
		cursorSmoothCaretAnimation = 27,
		cursorStyle = 28,
		cursorSurroundingLines = 29,
		cursorSurroundingLinesStyle = 30,
		cursorWidth = 31,
		disableLayerHinting = 32,
		disableMonospaceOptimizations = 33,
		domReadOnly = 34,
		dragAndDrop = 35,
		dropIntoEditor = 36,
		experimentalEditContextEnabled = 37,
		emptySelectionClipboard = 38,
		experimentalGpuAcceleration = 39,
		experimentalWhitespaceRendering = 40,
		extraEditorClassName = 41,
		fastScrollSensitivity = 42,
		find = 43,
		fixedOverflowWidgets = 44,
		folding = 45,
		foldingStrategy = 46,
		foldingHighlight = 47,
		foldingImportsByDefault = 48,
		foldingMaximumRegions = 49,
		unfoldOnClickAfterEndOfLine = 50,
		fontFamily = 51,
		fontInfo = 52,
		fontLigatures = 53,
		fontSize = 54,
		fontWeight = 55,
		fontVariations = 56,
		formatOnPaste = 57,
		formatOnType = 58,
		glyphMargin = 59,
		gotoLocation = 60,
		hideCursorInOverviewRuler = 61,
		hover = 62,
		inDiffEditor = 63,
		inlineSuggest = 64,
		letterSpacing = 65,
		lightbulb = 66,
		lineDecorationsWidth = 67,
		lineHeight = 68,
		lineNumbers = 69,
		lineNumbersMinChars = 70,
		linkedEditing = 71,
		links = 72,
		matchBrackets = 73,
		minimap = 74,
		mouseStyle = 75,
		mouseWheelScrollSensitivity = 76,
		mouseWheelZoom = 77,
		multiCursorMergeOverlapping = 78,
		multiCursorModifier = 79,
		multiCursorPaste = 80,
		multiCursorLimit = 81,
		occurrencesHighlight = 82,
		occurrencesHighlightDelay = 83,
		overtypeCursorStyle = 84,
		overtypeOnPaste = 85,
		overviewRulerBorder = 86,
		overviewRulerLanes = 87,
		padding = 88,
		pasteAs = 89,
		parameterHints = 90,
		peekWidgetDefaultFocus = 91,
		placeholder = 92,
		definitionLinkOpensInPeek = 93,
		quickSuggestions = 94,
		quickSuggestionsDelay = 95,
		readOnly = 96,
		readOnlyMessage = 97,
		renameOnType = 98,
		renderControlCharacters = 99,
		renderFinalNewline = 100,
		renderLineHighlight = 101,
		renderLineHighlightOnlyWhenFocus = 102,
		renderValidationDecorations = 103,
		renderWhitespace = 104,
		revealHorizontalRightPadding = 105,
		roundedSelection = 106,
		rulers = 107,
		scrollbar = 108,
		scrollBeyondLastColumn = 109,
		scrollBeyondLastLine = 110,
		scrollPredominantAxis = 111,
		selectionClipboard = 112,
		selectionHighlight = 113,
		selectOnLineNumbers = 114,
		showFoldingControls = 115,
		showUnused = 116,
		snippetSuggestions = 117,
		smartSelect = 118,
		smoothScrolling = 119,
		stickyScroll = 120,
		stickyTabStops = 121,
		stopRenderingLineAfter = 122,
		suggest = 123,
		suggestFontSize = 124,
		suggestLineHeight = 125,
		suggestOnTriggerCharacters = 126,
		suggestSelection = 127,
		tabCompletion = 128,
		tabIndex = 129,
		unicodeHighlighting = 130,
		unusualLineTerminators = 131,
		useShadowDOM = 132,
		useTabStops = 133,
		wordBreak = 134,
		wordSegmenterLocales = 135,
		wordSeparators = 136,
		wordWrap = 137,
		wordWrapBreakAfterCharacters = 138,
		wordWrapBreakBeforeCharacters = 139,
		wordWrapColumn = 140,
		wordWrapOverride1 = 141,
		wordWrapOverride2 = 142,
		wrappingIndent = 143,
		wrappingStrategy = 144,
		showDeprecated = 145,
		inlayHints = 146,
		effectiveCursorStyle = 147,
		editorClassName = 148,
		pixelRatio = 149,
		tabFocusMode = 150,
		layoutInfo = 151,
		wrappingInfo = 152,
		defaultColorDecorators = 153,
		colorDecoratorsActivatedOn = 154,
		inlineCompletionsAccessibilityVerbose = 155,
		effectiveExperimentalEditContextEnabled = 156
	}

	export const EditorOptions: {
		acceptSuggestionOnCommitCharacter: IEditorOption<EditorOption.acceptSuggestionOnCommitCharacter, boolean>;
		acceptSuggestionOnEnter: IEditorOption<EditorOption.acceptSuggestionOnEnter, 'on' | 'off' | 'smart'>;
		accessibilitySupport: IEditorOption<EditorOption.accessibilitySupport, AccessibilitySupport>;
		accessibilityPageSize: IEditorOption<EditorOption.accessibilityPageSize, number>;
		ariaLabel: IEditorOption<EditorOption.ariaLabel, string>;
		ariaRequired: IEditorOption<EditorOption.ariaRequired, boolean>;
		screenReaderAnnounceInlineSuggestion: IEditorOption<EditorOption.screenReaderAnnounceInlineSuggestion, boolean>;
		autoClosingBrackets: IEditorOption<EditorOption.autoClosingBrackets, 'always' | 'never' | 'languageDefined' | 'beforeWhitespace'>;
		autoClosingComments: IEditorOption<EditorOption.autoClosingComments, 'always' | 'never' | 'languageDefined' | 'beforeWhitespace'>;
		autoClosingDelete: IEditorOption<EditorOption.autoClosingDelete, 'auto' | 'always' | 'never'>;
		autoClosingOvertype: IEditorOption<EditorOption.autoClosingOvertype, 'auto' | 'always' | 'never'>;
		autoClosingQuotes: IEditorOption<EditorOption.autoClosingQuotes, 'always' | 'never' | 'languageDefined' | 'beforeWhitespace'>;
		autoIndent: IEditorOption<EditorOption.autoIndent, EditorAutoIndentStrategy>;
		automaticLayout: IEditorOption<EditorOption.automaticLayout, boolean>;
		autoSurround: IEditorOption<EditorOption.autoSurround, 'never' | 'languageDefined' | 'quotes' | 'brackets'>;
		bracketPairColorization: IEditorOption<EditorOption.bracketPairColorization, Readonly<Required<IBracketPairColorizationOptions>>>;
		bracketPairGuides: IEditorOption<EditorOption.guides, Readonly<Required<IGuidesOptions>>>;
		stickyTabStops: IEditorOption<EditorOption.stickyTabStops, boolean>;
		codeLens: IEditorOption<EditorOption.codeLens, boolean>;
		codeLensFontFamily: IEditorOption<EditorOption.codeLensFontFamily, string>;
		codeLensFontSize: IEditorOption<EditorOption.codeLensFontSize, number>;
		colorDecorators: IEditorOption<EditorOption.colorDecorators, boolean>;
		colorDecoratorActivatedOn: IEditorOption<EditorOption.colorDecoratorsActivatedOn, 'hover' | 'clickAndHover' | 'click'>;
		colorDecoratorsLimit: IEditorOption<EditorOption.colorDecoratorsLimit, number>;
		columnSelection: IEditorOption<EditorOption.columnSelection, boolean>;
		comments: IEditorOption<EditorOption.comments, Readonly<Required<IEditorCommentsOptions>>>;
		contextmenu: IEditorOption<EditorOption.contextmenu, boolean>;
		copyWithSyntaxHighlighting: IEditorOption<EditorOption.copyWithSyntaxHighlighting, boolean>;
		cursorBlinking: IEditorOption<EditorOption.cursorBlinking, TextEditorCursorBlinkingStyle>;
		cursorSmoothCaretAnimation: IEditorOption<EditorOption.cursorSmoothCaretAnimation, 'on' | 'off' | 'explicit'>;
		cursorStyle: IEditorOption<EditorOption.cursorStyle, TextEditorCursorStyle>;
		overtypeCursorStyle: IEditorOption<EditorOption.overtypeCursorStyle, TextEditorCursorStyle>;
		cursorSurroundingLines: IEditorOption<EditorOption.cursorSurroundingLines, number>;
		cursorSurroundingLinesStyle: IEditorOption<EditorOption.cursorSurroundingLinesStyle, 'default' | 'all'>;
		cursorWidth: IEditorOption<EditorOption.cursorWidth, number>;
		disableLayerHinting: IEditorOption<EditorOption.disableLayerHinting, boolean>;
		disableMonospaceOptimizations: IEditorOption<EditorOption.disableMonospaceOptimizations, boolean>;
		domReadOnly: IEditorOption<EditorOption.domReadOnly, boolean>;
		dragAndDrop: IEditorOption<EditorOption.dragAndDrop, boolean>;
		emptySelectionClipboard: IEditorOption<EditorOption.emptySelectionClipboard, boolean>;
		dropIntoEditor: IEditorOption<EditorOption.dropIntoEditor, Readonly<Required<IDropIntoEditorOptions>>>;
		experimentalEditContextEnabled: IEditorOption<EditorOption.experimentalEditContextEnabled, boolean>;
		stickyScroll: IEditorOption<EditorOption.stickyScroll, Readonly<Required<IEditorStickyScrollOptions>>>;
		experimentalGpuAcceleration: IEditorOption<EditorOption.experimentalGpuAcceleration, 'on' | 'off'>;
		experimentalWhitespaceRendering: IEditorOption<EditorOption.experimentalWhitespaceRendering, 'off' | 'svg' | 'font'>;
		extraEditorClassName: IEditorOption<EditorOption.extraEditorClassName, string>;
		fastScrollSensitivity: IEditorOption<EditorOption.fastScrollSensitivity, number>;
		find: IEditorOption<EditorOption.find, Readonly<Required<IEditorFindOptions>>>;
		fixedOverflowWidgets: IEditorOption<EditorOption.fixedOverflowWidgets, boolean>;
		folding: IEditorOption<EditorOption.folding, boolean>;
		foldingStrategy: IEditorOption<EditorOption.foldingStrategy, 'auto' | 'indentation'>;
		foldingHighlight: IEditorOption<EditorOption.foldingHighlight, boolean>;
		foldingImportsByDefault: IEditorOption<EditorOption.foldingImportsByDefault, boolean>;
		foldingMaximumRegions: IEditorOption<EditorOption.foldingMaximumRegions, number>;
		unfoldOnClickAfterEndOfLine: IEditorOption<EditorOption.unfoldOnClickAfterEndOfLine, boolean>;
		fontFamily: IEditorOption<EditorOption.fontFamily, string>;
		fontInfo: IEditorOption<EditorOption.fontInfo, FontInfo>;
		fontLigatures2: IEditorOption<EditorOption.fontLigatures, string>;
		fontSize: IEditorOption<EditorOption.fontSize, number>;
		fontWeight: IEditorOption<EditorOption.fontWeight, string>;
		fontVariations: IEditorOption<EditorOption.fontVariations, string>;
		formatOnPaste: IEditorOption<EditorOption.formatOnPaste, boolean>;
		formatOnType: IEditorOption<EditorOption.formatOnType, boolean>;
		glyphMargin: IEditorOption<EditorOption.glyphMargin, boolean>;
		gotoLocation: IEditorOption<EditorOption.gotoLocation, Readonly<Required<IGotoLocationOptions>>>;
		hideCursorInOverviewRuler: IEditorOption<EditorOption.hideCursorInOverviewRuler, boolean>;
		hover: IEditorOption<EditorOption.hover, Readonly<Required<IEditorHoverOptions>>>;
		inDiffEditor: IEditorOption<EditorOption.inDiffEditor, boolean>;
		letterSpacing: IEditorOption<EditorOption.letterSpacing, number>;
		lightbulb: IEditorOption<EditorOption.lightbulb, Readonly<Required<IEditorLightbulbOptions>>>;
		lineDecorationsWidth: IEditorOption<EditorOption.lineDecorationsWidth, number>;
		lineHeight: IEditorOption<EditorOption.lineHeight, number>;
		lineNumbers: IEditorOption<EditorOption.lineNumbers, InternalEditorRenderLineNumbersOptions>;
		lineNumbersMinChars: IEditorOption<EditorOption.lineNumbersMinChars, number>;
		linkedEditing: IEditorOption<EditorOption.linkedEditing, boolean>;
		links: IEditorOption<EditorOption.links, boolean>;
		matchBrackets: IEditorOption<EditorOption.matchBrackets, 'always' | 'never' | 'near'>;
		minimap: IEditorOption<EditorOption.minimap, Readonly<Required<IEditorMinimapOptions>>>;
		mouseStyle: IEditorOption<EditorOption.mouseStyle, 'default' | 'text' | 'copy'>;
		mouseWheelScrollSensitivity: IEditorOption<EditorOption.mouseWheelScrollSensitivity, number>;
		mouseWheelZoom: IEditorOption<EditorOption.mouseWheelZoom, boolean>;
		multiCursorMergeOverlapping: IEditorOption<EditorOption.multiCursorMergeOverlapping, boolean>;
		multiCursorModifier: IEditorOption<EditorOption.multiCursorModifier, 'altKey' | 'metaKey' | 'ctrlKey'>;
		multiCursorPaste: IEditorOption<EditorOption.multiCursorPaste, 'spread' | 'full'>;
		multiCursorLimit: IEditorOption<EditorOption.multiCursorLimit, number>;
		occurrencesHighlight: IEditorOption<EditorOption.occurrencesHighlight, 'off' | 'singleFile' | 'multiFile'>;
		occurrencesHighlightDelay: IEditorOption<EditorOption.occurrencesHighlightDelay, number>;
		overtypeOnPaste: IEditorOption<EditorOption.overtypeOnPaste, boolean>;
		overviewRulerBorder: IEditorOption<EditorOption.overviewRulerBorder, boolean>;
		overviewRulerLanes: IEditorOption<EditorOption.overviewRulerLanes, number>;
		padding: IEditorOption<EditorOption.padding, Readonly<Required<IEditorPaddingOptions>>>;
		pasteAs: IEditorOption<EditorOption.pasteAs, Readonly<Required<IPasteAsOptions>>>;
		parameterHints: IEditorOption<EditorOption.parameterHints, Readonly<Required<IEditorParameterHintOptions>>>;
		peekWidgetDefaultFocus: IEditorOption<EditorOption.peekWidgetDefaultFocus, 'tree' | 'editor'>;
		placeholder: IEditorOption<EditorOption.placeholder, string>;
		definitionLinkOpensInPeek: IEditorOption<EditorOption.definitionLinkOpensInPeek, boolean>;
		quickSuggestions: IEditorOption<EditorOption.quickSuggestions, InternalQuickSuggestionsOptions>;
		quickSuggestionsDelay: IEditorOption<EditorOption.quickSuggestionsDelay, number>;
		readOnly: IEditorOption<EditorOption.readOnly, boolean>;
		readOnlyMessage: IEditorOption<EditorOption.readOnlyMessage, any>;
		renameOnType: IEditorOption<EditorOption.renameOnType, boolean>;
		renderControlCharacters: IEditorOption<EditorOption.renderControlCharacters, boolean>;
		renderFinalNewline: IEditorOption<EditorOption.renderFinalNewline, 'on' | 'off' | 'dimmed'>;
		renderLineHighlight: IEditorOption<EditorOption.renderLineHighlight, 'all' | 'line' | 'none' | 'gutter'>;
		renderLineHighlightOnlyWhenFocus: IEditorOption<EditorOption.renderLineHighlightOnlyWhenFocus, boolean>;
		renderValidationDecorations: IEditorOption<EditorOption.renderValidationDecorations, 'on' | 'off' | 'editable'>;
		renderWhitespace: IEditorOption<EditorOption.renderWhitespace, 'all' | 'none' | 'boundary' | 'selection' | 'trailing'>;
		revealHorizontalRightPadding: IEditorOption<EditorOption.revealHorizontalRightPadding, number>;
		roundedSelection: IEditorOption<EditorOption.roundedSelection, boolean>;
		rulers: IEditorOption<EditorOption.rulers, {}>;
		scrollbar: IEditorOption<EditorOption.scrollbar, InternalEditorScrollbarOptions>;
		scrollBeyondLastColumn: IEditorOption<EditorOption.scrollBeyondLastColumn, number>;
		scrollBeyondLastLine: IEditorOption<EditorOption.scrollBeyondLastLine, boolean>;
		scrollPredominantAxis: IEditorOption<EditorOption.scrollPredominantAxis, boolean>;
		selectionClipboard: IEditorOption<EditorOption.selectionClipboard, boolean>;
		selectionHighlight: IEditorOption<EditorOption.selectionHighlight, boolean>;
		selectOnLineNumbers: IEditorOption<EditorOption.selectOnLineNumbers, boolean>;
		showFoldingControls: IEditorOption<EditorOption.showFoldingControls, 'always' | 'never' | 'mouseover'>;
		showUnused: IEditorOption<EditorOption.showUnused, boolean>;
		showDeprecated: IEditorOption<EditorOption.showDeprecated, boolean>;
		inlayHints: IEditorOption<EditorOption.inlayHints, Readonly<Required<IEditorInlayHintsOptions>>>;
		snippetSuggestions: IEditorOption<EditorOption.snippetSuggestions, 'none' | 'top' | 'bottom' | 'inline'>;
		smartSelect: IEditorOption<EditorOption.smartSelect, Readonly<Required<ISmartSelectOptions>>>;
		smoothScrolling: IEditorOption<EditorOption.smoothScrolling, boolean>;
		stopRenderingLineAfter: IEditorOption<EditorOption.stopRenderingLineAfter, number>;
		suggest: IEditorOption<EditorOption.suggest, Readonly<Required<ISuggestOptions>>>;
		inlineSuggest: IEditorOption<EditorOption.inlineSuggest, Readonly<RequiredRecursive<IInlineSuggestOptions>>>;
		inlineCompletionsAccessibilityVerbose: IEditorOption<EditorOption.inlineCompletionsAccessibilityVerbose, boolean>;
		suggestFontSize: IEditorOption<EditorOption.suggestFontSize, number>;
		suggestLineHeight: IEditorOption<EditorOption.suggestLineHeight, number>;
		suggestOnTriggerCharacters: IEditorOption<EditorOption.suggestOnTriggerCharacters, boolean>;
		suggestSelection: IEditorOption<EditorOption.suggestSelection, 'first' | 'recentlyUsed' | 'recentlyUsedByPrefix'>;
		tabCompletion: IEditorOption<EditorOption.tabCompletion, 'on' | 'off' | 'onlySnippets'>;
		tabIndex: IEditorOption<EditorOption.tabIndex, number>;
		unicodeHighlight: IEditorOption<EditorOption.unicodeHighlighting, any>;
		unusualLineTerminators: IEditorOption<EditorOption.unusualLineTerminators, 'off' | 'auto' | 'prompt'>;
		useShadowDOM: IEditorOption<EditorOption.useShadowDOM, boolean>;
		useTabStops: IEditorOption<EditorOption.useTabStops, boolean>;
		wordBreak: IEditorOption<EditorOption.wordBreak, 'normal' | 'keepAll'>;
		wordSegmenterLocales: IEditorOption<EditorOption.wordSegmenterLocales, {}>;
		wordSeparators: IEditorOption<EditorOption.wordSeparators, string>;
		wordWrap: IEditorOption<EditorOption.wordWrap, 'wordWrapColumn' | 'on' | 'off' | 'bounded'>;
		wordWrapBreakAfterCharacters: IEditorOption<EditorOption.wordWrapBreakAfterCharacters, string>;
		wordWrapBreakBeforeCharacters: IEditorOption<EditorOption.wordWrapBreakBeforeCharacters, string>;
		wordWrapColumn: IEditorOption<EditorOption.wordWrapColumn, number>;
		wordWrapOverride1: IEditorOption<EditorOption.wordWrapOverride1, 'on' | 'off' | 'inherit'>;
		wordWrapOverride2: IEditorOption<EditorOption.wordWrapOverride2, 'on' | 'off' | 'inherit'>;
		effectiveCursorStyle: IEditorOption<EditorOption.effectiveCursorStyle, TextEditorCursorStyle>;
		editorClassName: IEditorOption<EditorOption.editorClassName, string>;
		defaultColorDecorators: IEditorOption<EditorOption.defaultColorDecorators, 'auto' | 'always' | 'never'>;
		pixelRatio: IEditorOption<EditorOption.pixelRatio, number>;
		tabFocusMode: IEditorOption<EditorOption.tabFocusMode, boolean>;
		layoutInfo: IEditorOption<EditorOption.layoutInfo, EditorLayoutInfo>;
		wrappingInfo: IEditorOption<EditorOption.wrappingInfo, EditorWrappingInfo>;
		wrappingIndent: IEditorOption<EditorOption.wrappingIndent, WrappingIndent>;
		wrappingStrategy: IEditorOption<EditorOption.wrappingStrategy, 'simple' | 'advanced'>;
		effectiveExperimentalEditContextEnabled: IEditorOption<EditorOption.effectiveExperimentalEditContextEnabled, boolean>;
	};

	type EditorOptionsType = typeof EditorOptions;

	type FindEditorOptionsKeyById<T extends EditorOption> = {
		[K in keyof EditorOptionsType]: EditorOptionsType[K]['id'] extends T ? K : never;
	}[keyof EditorOptionsType];

	type ComputedEditorOptionValue<T extends IEditorOption<any, any>> = T extends IEditorOption<any, infer R> ? R : never;

	export type FindComputedEditorOptionValueById<T extends EditorOption> = NonNullable<ComputedEditorOptionValue<EditorOptionsType[FindEditorOptionsKeyById<T>]>>;

	export interface IEditorConstructionOptions extends IEditorOptions {
		/**
		 * The initial editor dimension (to avoid measuring the container).
		 */
		dimension?: IDimension;
		/**
		 * Place overflow widgets inside an external DOM node.
		 * Defaults to an internal DOM node.
		 */
		overflowWidgetsDomNode?: HTMLElement;
	}

	/**
	 * A view zone is a full horizontal rectangle that 'pushes' text down.
	 * The editor reserves space for view zones when rendering.
	 */
	export interface IViewZone {
		/**
		 * The line number after which this zone should appear.
		 * Use 0 to place a view zone before the first line number.
		 */
		afterLineNumber: number;
		/**
		 * The column after which this zone should appear.
		 * If not set, the maxLineColumn of `afterLineNumber` will be used.
		 * This is relevant for wrapped lines.
		 */
		afterColumn?: number;
		/**
		 * If the `afterColumn` has multiple view columns, the affinity specifies which one to use. Defaults to `none`.
		*/
		afterColumnAffinity?: PositionAffinity;
		/**
		 * Render the zone even when its line is hidden.
		 */
		showInHiddenAreas?: boolean;
		/**
		 * Tiebreaker that is used when multiple view zones want to be after the same line.
		 * Defaults to `afterColumn` otherwise 10000;
		 */
		ordinal?: number;
		/**
		 * Suppress mouse down events.
		 * If set, the editor will attach a mouse down listener to the view zone and .preventDefault on it.
		 * Defaults to false
		 */
		suppressMouseDown?: boolean;
		/**
		 * The height in lines of the view zone.
		 * If specified, `heightInPx` will be used instead of this.
		 * If neither `heightInPx` nor `heightInLines` is specified, a default of `heightInLines` = 1 will be chosen.
		 */
		heightInLines?: number;
		/**
		 * The height in px of the view zone.
		 * If this is set, the editor will give preference to it rather than `heightInLines` above.
		 * If neither `heightInPx` nor `heightInLines` is specified, a default of `heightInLines` = 1 will be chosen.
		 */
		heightInPx?: number;
		/**
		 * The minimum width in px of the view zone.
		 * If this is set, the editor will ensure that the scroll width is >= than this value.
		 */
		minWidthInPx?: number;
		/**
		 * The dom node of the view zone
		 */
		domNode: HTMLElement;
		/**
		 * An optional dom node for the view zone that will be placed in the margin area.
		 */
		marginDomNode?: HTMLElement | null;
		/**
		 * Callback which gives the relative top of the view zone as it appears (taking scrolling into account).
		 */
		onDomNodeTop?: (top: number) => void;
		/**
		 * Callback which gives the height in pixels of the view zone.
		 */
		onComputedHeight?: (height: number) => void;
	}

	/**
	 * An accessor that allows for zones to be added or removed.
	 */
	export interface IViewZoneChangeAccessor {
		/**
		 * Create a new view zone.
		 * @param zone Zone to create
		 * @return A unique identifier to the view zone.
		 */
		addZone(zone: IViewZone): string;
		/**
		 * Remove a zone
		 * @param id A unique identifier to the view zone, as returned by the `addZone` call.
		 */
		removeZone(id: string): void;
		/**
		 * Change a zone's position.
		 * The editor will rescan the `afterLineNumber` and `afterColumn` properties of a view zone.
		 */
		layoutZone(id: string): void;
	}

	/**
	 * A positioning preference for rendering content widgets.
	 */
	export enum ContentWidgetPositionPreference {
		/**
		 * Place the content widget exactly at a position
		 */
		EXACT = 0,
		/**
		 * Place the content widget above a position
		 */
		ABOVE = 1,
		/**
		 * Place the content widget below a position
		 */
		BELOW = 2
	}

	/**
	 * A position for rendering content widgets.
	 */
	export interface IContentWidgetPosition {
		/**
		 * Desired position which serves as an anchor for placing the content widget.
		 * The widget will be placed above, at, or below the specified position, based on the
		 * provided preference. The widget will always touch this position.
		 *
		 * Given sufficient horizontal space, the widget will be placed to the right of the
		 * passed in position. This can be tweaked by providing a `secondaryPosition`.
		 *
		 * @see preference
		 * @see secondaryPosition
		 */
		position: IPosition | null;
		/**
		 * Optionally, a secondary position can be provided to further define the placing of
		 * the content widget. The secondary position must have the same line number as the
		 * primary position. If possible, the widget will be placed such that it also touches
		 * the secondary position.
		 */
		secondaryPosition?: IPosition | null;
		/**
		 * Placement preference for position, in order of preference.
		 */
		preference: ContentWidgetPositionPreference[];
		/**
		 * Placement preference when multiple view positions refer to the same (model) position.
		 * This plays a role when injected text is involved.
		*/
		positionAffinity?: PositionAffinity;
	}

	/**
	 * A content widget renders inline with the text and can be easily placed 'near' an editor position.
	 */
	export interface IContentWidget {
		/**
		 * Render this content widget in a location where it could overflow the editor's view dom node.
		 */
		allowEditorOverflow?: boolean;
		/**
		 * Call preventDefault() on mousedown events that target the content widget.
		 */
		suppressMouseDown?: boolean;
		/**
		 * Get a unique identifier of the content widget.
		 */
		getId(): string;
		/**
		 * Get the dom node of the content widget.
		 */
		getDomNode(): HTMLElement;
		/**
		 * Get the placement of the content widget.
		 * If null is returned, the content widget will be placed off screen.
		 */
		getPosition(): IContentWidgetPosition | null;
		/**
		 * Optional function that is invoked before rendering
		 * the content widget. If a dimension is returned the editor will
		 * attempt to use it.
		 */
		beforeRender?(): IDimension | null;
		/**
		 * Optional function that is invoked after rendering the content
		 * widget. Is being invoked with the selected position preference
		 * or `null` if not rendered.
		 */
		afterRender?(position: ContentWidgetPositionPreference | null, coordinate: IContentWidgetRenderedCoordinate | null): void;
	}

	/**
	 * Coordinatees passed in {@link IContentWidget.afterRender}
	 */
	export interface IContentWidgetRenderedCoordinate {
		/**
		 * Top position relative to the editor content.
		 */
		readonly top: number;
		/**
		 * Left position relative to the editor content.
		 */
		readonly left: number;
	}

	/**
	 * A positioning preference for rendering overlay widgets.
	 */
	export enum OverlayWidgetPositionPreference {
		/**
		 * Position the overlay widget in the top right corner
		 */
		TOP_RIGHT_CORNER = 0,
		/**
		 * Position the overlay widget in the bottom right corner
		 */
		BOTTOM_RIGHT_CORNER = 1,
		/**
		 * Position the overlay widget in the top center
		 */
		TOP_CENTER = 2
	}

	/**
	 * Represents editor-relative coordinates of an overlay widget.
	 */
	export interface IOverlayWidgetPositionCoordinates {
		/**
		 * The top position for the overlay widget, relative to the editor.
		 */
		top: number;
		/**
		 * The left position for the overlay widget, relative to the editor.
		 */
		left: number;
	}

	/**
	 * A position for rendering overlay widgets.
	 */
	export interface IOverlayWidgetPosition {
		/**
		 * The position preference for the overlay widget.
		 */
		preference: OverlayWidgetPositionPreference | IOverlayWidgetPositionCoordinates | null;
		/**
		 * When set, stacks with other overlay widgets with the same preference,
		 * in an order determined by the ordinal value.
		 */
		stackOridinal?: number;
	}

	/**
	 * An overlay widgets renders on top of the text.
	 */
	export interface IOverlayWidget {
		/**
		 * Event fired when the widget layout changes.
		 */
		onDidLayout?: IEvent<void>;
		/**
		 * Render this overlay widget in a location where it could overflow the editor's view dom node.
		 */
		allowEditorOverflow?: boolean;
		/**
		 * Get a unique identifier of the overlay widget.
		 */
		getId(): string;
		/**
		 * Get the dom node of the overlay widget.
		 */
		getDomNode(): HTMLElement;
		/**
		 * Get the placement of the overlay widget.
		 * If null is returned, the overlay widget is responsible to place itself.
		 */
		getPosition(): IOverlayWidgetPosition | null;
		/**
		 * The editor will ensure that the scroll width is >= than this value.
		 */
		getMinContentWidthInPx?(): number;
	}

	/**
	 * A glyph margin widget renders in the editor glyph margin.
	 */
	export interface IGlyphMarginWidget {
		/**
		 * Get a unique identifier of the glyph widget.
		 */
		getId(): string;
		/**
		 * Get the dom node of the glyph widget.
		 */
		getDomNode(): HTMLElement;
		/**
		 * Get the placement of the glyph widget.
		 */
		getPosition(): IGlyphMarginWidgetPosition;
	}

	/**
	 * A position for rendering glyph margin widgets.
	 */
	export interface IGlyphMarginWidgetPosition {
		/**
		 * The glyph margin lane where the widget should be shown.
		 */
		lane: GlyphMarginLane;
		/**
		 * The priority order of the widget, used for determining which widget
		 * to render when there are multiple.
		 */
		zIndex: number;
		/**
		 * The editor range that this widget applies to.
		 */
		range: IRange;
	}

	/**
	 * Type of hit element with the mouse in the editor.
	 */
	export enum MouseTargetType {
		/**
		 * Mouse is on top of an unknown element.
		 */
		UNKNOWN = 0,
		/**
		 * Mouse is on top of the textarea used for input.
		 */
		TEXTAREA = 1,
		/**
		 * Mouse is on top of the glyph margin
		 */
		GUTTER_GLYPH_MARGIN = 2,
		/**
		 * Mouse is on top of the line numbers
		 */
		GUTTER_LINE_NUMBERS = 3,
		/**
		 * Mouse is on top of the line decorations
		 */
		GUTTER_LINE_DECORATIONS = 4,
		/**
		 * Mouse is on top of the whitespace left in the gutter by a view zone.
		 */
		GUTTER_VIEW_ZONE = 5,
		/**
		 * Mouse is on top of text in the content.
		 */
		CONTENT_TEXT = 6,
		/**
		 * Mouse is on top of empty space in the content (e.g. after line text or below last line)
		 */
		CONTENT_EMPTY = 7,
		/**
		 * Mouse is on top of a view zone in the content.
		 */
		CONTENT_VIEW_ZONE = 8,
		/**
		 * Mouse is on top of a content widget.
		 */
		CONTENT_WIDGET = 9,
		/**
		 * Mouse is on top of the decorations overview ruler.
		 */
		OVERVIEW_RULER = 10,
		/**
		 * Mouse is on top of a scrollbar.
		 */
		SCROLLBAR = 11,
		/**
		 * Mouse is on top of an overlay widget.
		 */
		OVERLAY_WIDGET = 12,
		/**
		 * Mouse is outside of the editor.
		 */
		OUTSIDE_EDITOR = 13
	}

	export interface IBaseMouseTarget {
		/**
		 * The target element
		 */
		readonly element: HTMLElement | null;
		/**
		 * The 'approximate' editor position
		 */
		readonly position: Position | null;
		/**
		 * Desired mouse column (e.g. when position.column gets clamped to text length -- clicking after text on a line).
		 */
		readonly mouseColumn: number;
		/**
		 * The 'approximate' editor range
		 */
		readonly range: Range | null;
	}

	export interface IMouseTargetUnknown extends IBaseMouseTarget {
		readonly type: MouseTargetType.UNKNOWN;
	}

	export interface IMouseTargetTextarea extends IBaseMouseTarget {
		readonly type: MouseTargetType.TEXTAREA;
		readonly position: null;
		readonly range: null;
	}

	export interface IMouseTargetMarginData {
		readonly isAfterLines: boolean;
		readonly glyphMarginLeft: number;
		readonly glyphMarginWidth: number;
		readonly glyphMarginLane?: GlyphMarginLane;
		readonly lineNumbersWidth: number;
		readonly offsetX: number;
	}

	export interface IMouseTargetMargin extends IBaseMouseTarget {
		readonly type: MouseTargetType.GUTTER_GLYPH_MARGIN | MouseTargetType.GUTTER_LINE_NUMBERS | MouseTargetType.GUTTER_LINE_DECORATIONS;
		readonly position: Position;
		readonly range: Range;
		readonly detail: IMouseTargetMarginData;
	}

	export interface IMouseTargetViewZoneData {
		readonly viewZoneId: string;
		readonly positionBefore: Position | null;
		readonly positionAfter: Position | null;
		readonly position: Position;
		readonly afterLineNumber: number;
	}

	export interface IMouseTargetViewZone extends IBaseMouseTarget {
		readonly type: MouseTargetType.GUTTER_VIEW_ZONE | MouseTargetType.CONTENT_VIEW_ZONE;
		readonly position: Position;
		readonly range: Range;
		readonly detail: IMouseTargetViewZoneData;
	}

	export interface IMouseTargetContentTextData {
		readonly mightBeForeignElement: boolean;
	}

	export interface IMouseTargetContentText extends IBaseMouseTarget {
		readonly type: MouseTargetType.CONTENT_TEXT;
		readonly position: Position;
		readonly range: Range;
		readonly detail: IMouseTargetContentTextData;
	}

	export interface IMouseTargetContentEmptyData {
		readonly isAfterLines: boolean;
		readonly horizontalDistanceToText?: number;
	}

	export interface IMouseTargetContentEmpty extends IBaseMouseTarget {
		readonly type: MouseTargetType.CONTENT_EMPTY;
		readonly position: Position;
		readonly range: Range;
		readonly detail: IMouseTargetContentEmptyData;
	}

	export interface IMouseTargetContentWidget extends IBaseMouseTarget {
		readonly type: MouseTargetType.CONTENT_WIDGET;
		readonly position: null;
		readonly range: null;
		readonly detail: string;
	}

	export interface IMouseTargetOverlayWidget extends IBaseMouseTarget {
		readonly type: MouseTargetType.OVERLAY_WIDGET;
		readonly position: null;
		readonly range: null;
		readonly detail: string;
	}

	export interface IMouseTargetScrollbar extends IBaseMouseTarget {
		readonly type: MouseTargetType.SCROLLBAR;
		readonly position: Position;
		readonly range: Range;
	}

	export interface IMouseTargetOverviewRuler extends IBaseMouseTarget {
		readonly type: MouseTargetType.OVERVIEW_RULER;
	}

	export interface IMouseTargetOutsideEditor extends IBaseMouseTarget {
		readonly type: MouseTargetType.OUTSIDE_EDITOR;
		readonly outsidePosition: 'above' | 'below' | 'left' | 'right';
		readonly outsideDistance: number;
	}

	/**
	 * Target hit with the mouse in the editor.
	 */
	export type IMouseTarget = (IMouseTargetUnknown | IMouseTargetTextarea | IMouseTargetMargin | IMouseTargetViewZone | IMouseTargetContentText | IMouseTargetContentEmpty | IMouseTargetContentWidget | IMouseTargetOverlayWidget | IMouseTargetScrollbar | IMouseTargetOverviewRuler | IMouseTargetOutsideEditor);

	/**
	 * A mouse event originating from the editor.
	 */
	export interface IEditorMouseEvent {
		readonly event: IMouseEvent;
		readonly target: IMouseTarget;
	}

	export interface IPartialEditorMouseEvent {
		readonly event: IMouseEvent;
		readonly target: IMouseTarget | null;
	}

	/**
	 * A paste event originating from the editor.
	 */
	export interface IPasteEvent {
		readonly range: Range;
		readonly languageId: string | null;
		readonly clipboardEvent?: ClipboardEvent;
	}

	export interface IDiffEditorConstructionOptions extends IDiffEditorOptions, IEditorConstructionOptions {
		/**
		 * Place overflow widgets inside an external DOM node.
		 * Defaults to an internal DOM node.
		 */
		overflowWidgetsDomNode?: HTMLElement;
		/**
		 * Aria label for original editor.
		 */
		originalAriaLabel?: string;
		/**
		 * Aria label for modified editor.
		 */
		modifiedAriaLabel?: string;
	}

	/**
	 * A rich code editor.
	 */
	export interface ICodeEditor extends IEditor {
		/**
		 * An event emitted when the content of the current model has changed.
		 * @event
		 */
		readonly onDidChangeModelContent: IEvent<IModelContentChangedEvent>;
		/**
		 * An event emitted when the language of the current model has changed.
		 * @event
		 */
		readonly onDidChangeModelLanguage: IEvent<IModelLanguageChangedEvent>;
		/**
		 * An event emitted when the language configuration of the current model has changed.
		 * @event
		 */
		readonly onDidChangeModelLanguageConfiguration: IEvent<IModelLanguageConfigurationChangedEvent>;
		/**
		 * An event emitted when the options of the current model has changed.
		 * @event
		 */
		readonly onDidChangeModelOptions: IEvent<IModelOptionsChangedEvent>;
		/**
		 * An event emitted when the configuration of the editor has changed. (e.g. `editor.updateOptions()`)
		 * @event
		 */
		readonly onDidChangeConfiguration: IEvent<ConfigurationChangedEvent>;
		/**
		 * An event emitted when the cursor position has changed.
		 * @event
		 */
		readonly onDidChangeCursorPosition: IEvent<ICursorPositionChangedEvent>;
		/**
		 * An event emitted when the cursor selection has changed.
		 * @event
		 */
		readonly onDidChangeCursorSelection: IEvent<ICursorSelectionChangedEvent>;
		/**
		 * An event emitted when the model of this editor is about to change (e.g. from `editor.setModel()`).
		 * @event
		 */
		readonly onWillChangeModel: IEvent<IModelChangedEvent>;
		/**
		 * An event emitted when the model of this editor has changed (e.g. `editor.setModel()`).
		 * @event
		 */
		readonly onDidChangeModel: IEvent<IModelChangedEvent>;
		/**
		 * An event emitted when the decorations of the current model have changed.
		 * @event
		 */
		readonly onDidChangeModelDecorations: IEvent<IModelDecorationsChangedEvent>;
		/**
		 * An event emitted when the text inside this editor gained focus (i.e. cursor starts blinking).
		 * @event
		 */
		readonly onDidFocusEditorText: IEvent<void>;
		/**
		 * An event emitted when the text inside this editor lost focus (i.e. cursor stops blinking).
		 * @event
		 */
		readonly onDidBlurEditorText: IEvent<void>;
		/**
		 * An event emitted when the text inside this editor or an editor widget gained focus.
		 * @event
		 */
		readonly onDidFocusEditorWidget: IEvent<void>;
		/**
		 * An event emitted when the text inside this editor or an editor widget lost focus.
		 * @event
		 */
		readonly onDidBlurEditorWidget: IEvent<void>;
		/**
		 * Boolean indicating whether input is in composition
		 */
		readonly inComposition: boolean;
		/**
		 * An event emitted after composition has started.
		 */
		readonly onDidCompositionStart: IEvent<void>;
		/**
		 * An event emitted after composition has ended.
		 */
		readonly onDidCompositionEnd: IEvent<void>;
		/**
		 * An event emitted when editing failed because the editor is read-only.
		 * @event
		 */
		readonly onDidAttemptReadOnlyEdit: IEvent<void>;
		/**
		 * An event emitted when users paste text in the editor.
		 * @event
		 */
		readonly onDidPaste: IEvent<IPasteEvent>;
		/**
		 * An event emitted on a "mouseup".
		 * @event
		 */
		readonly onMouseUp: IEvent<IEditorMouseEvent>;
		/**
		 * An event emitted on a "mousedown".
		 * @event
		 */
		readonly onMouseDown: IEvent<IEditorMouseEvent>;
		/**
		 * An event emitted on a "contextmenu".
		 * @event
		 */
		readonly onContextMenu: IEvent<IEditorMouseEvent>;
		/**
		 * An event emitted on a "mousemove".
		 * @event
		 */
		readonly onMouseMove: IEvent<IEditorMouseEvent>;
		/**
		 * An event emitted on a "mouseleave".
		 * @event
		 */
		readonly onMouseLeave: IEvent<IPartialEditorMouseEvent>;
		/**
		 * An event emitted on a "keyup".
		 * @event
		 */
		readonly onKeyUp: IEvent<IKeyboardEvent>;
		/**
		 * An event emitted on a "keydown".
		 * @event
		 */
		readonly onKeyDown: IEvent<IKeyboardEvent>;
		/**
		 * An event emitted when the layout of the editor has changed.
		 * @event
		 */
		readonly onDidLayoutChange: IEvent<EditorLayoutInfo>;
		/**
		 * An event emitted when the content width or content height in the editor has changed.
		 * @event
		 */
		readonly onDidContentSizeChange: IEvent<IContentSizeChangedEvent>;
		/**
		 * An event emitted when the scroll in the editor has changed.
		 * @event
		 */
		readonly onDidScrollChange: IEvent<IScrollEvent>;
		/**
		 * An event emitted when hidden areas change in the editor (e.g. due to folding).
		 * @event
		 */
		readonly onDidChangeHiddenAreas: IEvent<void>;
		/**
		 * Some editor operations fire multiple events at once.
		 * To allow users to react to multiple events fired by a single operation,
		 * the editor fires a begin update before the operation and an end update after the operation.
		 * Whenever the editor fires `onBeginUpdate`, it will also fire `onEndUpdate` once the operation finishes.
		 * Note that not all operations are bracketed by `onBeginUpdate` and `onEndUpdate`.
		*/
		readonly onBeginUpdate: IEvent<void>;
		/**
		 * Fires after the editor completes the operation it fired `onBeginUpdate` for.
		*/
		readonly onEndUpdate: IEvent<void>;
		/**
		 * Saves current view state of the editor in a serializable object.
		 */
		saveViewState(): ICodeEditorViewState | null;
		/**
		 * Restores the view state of the editor from a serializable object generated by `saveViewState`.
		 */
		restoreViewState(state: ICodeEditorViewState | null): void;
		/**
		 * Returns true if the text inside this editor or an editor widget has focus.
		 */
		hasWidgetFocus(): boolean;
		/**
		 * Get a contribution of this editor.
		 * @id Unique identifier of the contribution.
		 * @return The contribution or null if contribution not found.
		 */
		getContribution<T extends IEditorContribution>(id: string): T | null;
		/**
		 * Type the getModel() of IEditor.
		 */
		getModel(): ITextModel | null;
		/**
		 * Sets the current model attached to this editor.
		 * If the previous model was created by the editor via the value key in the options
		 * literal object, it will be destroyed. Otherwise, if the previous model was set
		 * via setModel, or the model key in the options literal object, the previous model
		 * will not be destroyed.
		 * It is safe to call setModel(null) to simply detach the current model from the editor.
		 */
		setModel(model: ITextModel | null): void;
		/**
		 * Gets all the editor computed options.
		 */
		getOptions(): IComputedEditorOptions;
		/**
		 * Gets a specific editor option.
		 */
		getOption<T extends EditorOption>(id: T): FindComputedEditorOptionValueById<T>;
		/**
		 * Returns the editor's configuration (without any validation or defaults).
		 */
		getRawOptions(): IEditorOptions;
		/**
		 * Get value of the current model attached to this editor.
		 * @see {@link ITextModel.getValue}
		 */
		getValue(options?: {
			preserveBOM: boolean;
			lineEnding: string;
		}): string;
		/**
		 * Set the value of the current model attached to this editor.
		 * @see {@link ITextModel.setValue}
		 */
		setValue(newValue: string): void;
		/**
		 * Get the width of the editor's content.
		 * This is information that is "erased" when computing `scrollWidth = Math.max(contentWidth, width)`
		 */
		getContentWidth(): number;
		/**
		 * Get the scrollWidth of the editor's viewport.
		 */
		getScrollWidth(): number;
		/**
		 * Get the scrollLeft of the editor's viewport.
		 */
		getScrollLeft(): number;
		/**
		 * Get the height of the editor's content.
		 * This is information that is "erased" when computing `scrollHeight = Math.max(contentHeight, height)`
		 */
		getContentHeight(): number;
		/**
		 * Get the scrollHeight of the editor's viewport.
		 */
		getScrollHeight(): number;
		/**
		 * Get the scrollTop of the editor's viewport.
		 */
		getScrollTop(): number;
		/**
		 * Change the scrollLeft of the editor's viewport.
		 */
		setScrollLeft(newScrollLeft: number, scrollType?: ScrollType): void;
		/**
		 * Change the scrollTop of the editor's viewport.
		 */
		setScrollTop(newScrollTop: number, scrollType?: ScrollType): void;
		/**
		 * Change the scroll position of the editor's viewport.
		 */
		setScrollPosition(position: INewScrollPosition, scrollType?: ScrollType): void;
		/**
		 * Check if the editor is currently scrolling towards a different scroll position.
		 */
		hasPendingScrollAnimation(): boolean;
		/**
		 * Get an action that is a contribution to this editor.
		 * @id Unique identifier of the contribution.
		 * @return The action or null if action not found.
		 */
		getAction(id: string): IEditorAction | null;
		/**
		 * Execute a command on the editor.
		 * The edits will land on the undo-redo stack, but no "undo stop" will be pushed.
		 * @param source The source of the call.
		 * @param command The command to execute
		 */
		executeCommand(source: string | null | undefined, command: ICommand): void;
		/**
		 * Create an "undo stop" in the undo-redo stack.
		 */
		pushUndoStop(): boolean;
		/**
		 * Remove the "undo stop" in the undo-redo stack.
		 */
		popUndoStop(): boolean;
		/**
		 * Execute edits on the editor.
		 * The edits will land on the undo-redo stack, but no "undo stop" will be pushed.
		 * @param source The source of the call.
		 * @param edits The edits to execute.
		 * @param endCursorState Cursor state after the edits were applied.
		 */
		executeEdits(source: string | null | undefined, edits: IIdentifiedSingleEditOperation[], endCursorState?: ICursorStateComputer | Selection[]): boolean;
		/**
		 * Execute multiple (concomitant) commands on the editor.
		 * @param source The source of the call.
		 * @param command The commands to execute
		 */
		executeCommands(source: string | null | undefined, commands: (ICommand | null)[]): void;
		/**
		 * Get all the decorations on a line (filtering out decorations from other editors).
		 */
		getLineDecorations(lineNumber: number): IModelDecoration[] | null;
		/**
		 * Get all the decorations for a range (filtering out decorations from other editors).
		 */
		getDecorationsInRange(range: Range): IModelDecoration[] | null;
		/**
		 * All decorations added through this call will get the ownerId of this editor.
		 * @deprecated Use `createDecorationsCollection`
		 * @see createDecorationsCollection
		 */
		deltaDecorations(oldDecorations: string[], newDecorations: IModelDeltaDecoration[]): string[];
		/**
		 * Remove previously added decorations.
		 */
		removeDecorations(decorationIds: string[]): void;
		/**
		 * Get the layout info for the editor.
		 */
		getLayoutInfo(): EditorLayoutInfo;
		/**
		 * Returns the ranges that are currently visible.
		 * Does not account for horizontal scrolling.
		 */
		getVisibleRanges(): Range[];
		/**
		 * Get the vertical position (top offset) for the line's top w.r.t. to the first line.
		 */
		getTopForLineNumber(lineNumber: number, includeViewZones?: boolean): number;
		/**
		 * Get the vertical position (top offset) for the line's bottom w.r.t. to the first line.
		 */
		getBottomForLineNumber(lineNumber: number): number;
		/**
		 * Get the vertical position (top offset) for the position w.r.t. to the first line.
		 */
		getTopForPosition(lineNumber: number, column: number): number;
		/**
		 * Get the line height for the line number.
		 */
		getLineHeightForLineNumber(lineNumber: number): number;
		/**
<<<<<<< HEAD
		 * Get the font info for the editor at the given position.
		 */
		getFontInfoForPosition(position: Position): BareFontInfo | undefined;
		/**
=======
>>>>>>> beb927ea
		 * Write the screen reader content to be the current selection
		 */
		writeScreenReaderContent(reason: string): void;
		/**
		 * Returns the editor's container dom node
		 */
		getContainerDomNode(): HTMLElement;
		/**
		 * Returns the editor's dom node
		 */
		getDomNode(): HTMLElement | null;
		/**
		 * Add a content widget. Widgets must have unique ids, otherwise they will be overwritten.
		 */
		addContentWidget(widget: IContentWidget): void;
		/**
		 * Layout/Reposition a content widget. This is a ping to the editor to call widget.getPosition()
		 * and update appropriately.
		 */
		layoutContentWidget(widget: IContentWidget): void;
		/**
		 * Remove a content widget.
		 */
		removeContentWidget(widget: IContentWidget): void;
		/**
		 * Add an overlay widget. Widgets must have unique ids, otherwise they will be overwritten.
		 */
		addOverlayWidget(widget: IOverlayWidget): void;
		/**
		 * Layout/Reposition an overlay widget. This is a ping to the editor to call widget.getPosition()
		 * and update appropriately.
		 */
		layoutOverlayWidget(widget: IOverlayWidget): void;
		/**
		 * Remove an overlay widget.
		 */
		removeOverlayWidget(widget: IOverlayWidget): void;
		/**
		 * Add a glyph margin widget. Widgets must have unique ids, otherwise they will be overwritten.
		 */
		addGlyphMarginWidget(widget: IGlyphMarginWidget): void;
		/**
		 * Layout/Reposition a glyph margin widget. This is a ping to the editor to call widget.getPosition()
		 * and update appropriately.
		 */
		layoutGlyphMarginWidget(widget: IGlyphMarginWidget): void;
		/**
		 * Remove a glyph margin widget.
		 */
		removeGlyphMarginWidget(widget: IGlyphMarginWidget): void;
		/**
		 * Change the view zones. View zones are lost when a new model is attached to the editor.
		 */
		changeViewZones(callback: (accessor: IViewZoneChangeAccessor) => void): void;
		/**
		 * Get the horizontal position (left offset) for the column w.r.t to the beginning of the line.
		 * This method works only if the line `lineNumber` is currently rendered (in the editor's viewport).
		 * Use this method with caution.
		 */
		getOffsetForColumn(lineNumber: number, column: number): number;
		/**
		 * Force an editor render now.
		 */
		render(forceRedraw?: boolean): void;
		/**
		 * Get the hit test target at coordinates `clientX` and `clientY`.
		 * The coordinates are relative to the top-left of the viewport.
		 *
		 * @returns Hit test target or null if the coordinates fall outside the editor or the editor has no model.
		 */
		getTargetAtClientPoint(clientX: number, clientY: number): IMouseTarget | null;
		/**
		 * Get the visible position for `position`.
		 * The result position takes scrolling into account and is relative to the top left corner of the editor.
		 * Explanation 1: the results of this method will change for the same `position` if the user scrolls the editor.
		 * Explanation 2: the results of this method will not change if the container of the editor gets repositioned.
		 * Warning: the results of this method are inaccurate for positions that are outside the current editor viewport.
		 */
		getScrolledVisiblePosition(position: IPosition): {
			top: number;
			left: number;
			height: number;
		} | null;
		/**
		 * Apply the same font settings as the editor to `target`.
		 */
		applyFontInfo(target: HTMLElement): void;
		setBanner(bannerDomNode: HTMLElement | null, height: number): void;
		/**
		 * Is called when the model has been set, view state was restored and options are updated.
		 * This is the best place to compute data for the viewport (such as tokens).
		 */
		handleInitialized?(): void;
	}

	/**
	 * A rich diff editor.
	 */
	export interface IDiffEditor extends IEditor {
		/**
		 * @see {@link ICodeEditor.getContainerDomNode}
		 */
		getContainerDomNode(): HTMLElement;
		/**
		 * An event emitted when the diff information computed by this diff editor has been updated.
		 * @event
		 */
		readonly onDidUpdateDiff: IEvent<void>;
		/**
		 * An event emitted when the diff model is changed (i.e. the diff editor shows new content).
		 * @event
		 */
		readonly onDidChangeModel: IEvent<void>;
		/**
		 * Saves current view state of the editor in a serializable object.
		 */
		saveViewState(): IDiffEditorViewState | null;
		/**
		 * Restores the view state of the editor from a serializable object generated by `saveViewState`.
		 */
		restoreViewState(state: IDiffEditorViewState | null): void;
		/**
		 * Type the getModel() of IEditor.
		 */
		getModel(): IDiffEditorModel | null;
		createViewModel(model: IDiffEditorModel): IDiffEditorViewModel;
		/**
		 * Sets the current model attached to this editor.
		 * If the previous model was created by the editor via the value key in the options
		 * literal object, it will be destroyed. Otherwise, if the previous model was set
		 * via setModel, or the model key in the options literal object, the previous model
		 * will not be destroyed.
		 * It is safe to call setModel(null) to simply detach the current model from the editor.
		 */
		setModel(model: IDiffEditorModel | IDiffEditorViewModel | null): void;
		/**
		 * Get the `original` editor.
		 */
		getOriginalEditor(): ICodeEditor;
		/**
		 * Get the `modified` editor.
		 */
		getModifiedEditor(): ICodeEditor;
		/**
		 * Get the computed diff information.
		 */
		getLineChanges(): ILineChange[] | null;
		/**
		 * Update the editor's options after the editor has been created.
		 */
		updateOptions(newOptions: IDiffEditorOptions): void;
		/**
		 * Jumps to the next or previous diff.
		 */
		goToDiff(target: 'next' | 'previous'): void;
		/**
		 * Scrolls to the first diff.
		 * (Waits until the diff computation finished.)
		 */
		revealFirstDiff(): unknown;
		accessibleDiffViewerNext(): void;
		accessibleDiffViewerPrev(): void;
		handleInitialized(): void;
	}

	export class FontInfo extends BareFontInfo {
		readonly _editorStylingBrand: void;
		readonly version: number;
		readonly isTrusted: boolean;
		readonly isMonospace: boolean;
		readonly typicalHalfwidthCharacterWidth: number;
		readonly typicalFullwidthCharacterWidth: number;
		readonly canUseHalfwidthRightwardsArrow: boolean;
		readonly spaceWidth: number;
		readonly middotWidth: number;
		readonly wsmiddotWidth: number;
		readonly maxDigitWidth: number;
	}

	export class BareFontInfo {
		readonly _bareFontInfoBrand: void;
		readonly pixelRatio: number;
		readonly fontFamily: string;
		readonly fontWeight: string;
		readonly fontSize: number;
		readonly fontFeatureSettings: string;
		readonly fontVariationSettings: string;
		readonly lineHeight: number;
		readonly letterSpacing: number;
	}

	export const EditorZoom: IEditorZoom;

	export interface IEditorZoom {
		onDidChangeZoomLevel: IEvent<number>;
		getZoomLevel(): number;
		setZoomLevel(zoomLevel: number): void;
	}

	//compatibility:
	export type IReadOnlyModel = ITextModel;
	export type IModel = ITextModel;
}

declare namespace monaco.languages {

	export interface IRelativePattern {
		/**
		 * A base file path to which this pattern will be matched against relatively.
		 */
		readonly base: string;
		/**
		 * A file glob pattern like `*.{ts,js}` that will be matched on file paths
		 * relative to the base path.
		 *
		 * Example: Given a base of `/home/work/folder` and a file path of `/home/work/folder/index.js`,
		 * the file glob pattern will match on `index.js`.
		 */
		readonly pattern: string;
	}

	export type LanguageSelector = string | LanguageFilter | ReadonlyArray<string | LanguageFilter>;

	export interface LanguageFilter {
		readonly language?: string;
		readonly scheme?: string;
		readonly pattern?: string | IRelativePattern;
		readonly notebookType?: string;
		/**
		 * This provider is implemented in the UI thread.
		 */
		readonly hasAccessToAllModels?: boolean;
		readonly exclusive?: boolean;
		/**
		 * This provider comes from a builtin extension.
		 */
		readonly isBuiltin?: boolean;
	}

	/**
	 * Register information about a new language.
	 */
	export function register(language: ILanguageExtensionPoint): void;

	/**
	 * Get the information of all the registered languages.
	 */
	export function getLanguages(): ILanguageExtensionPoint[];

	export function getEncodedLanguageId(languageId: string): number;

	/**
	 * An event emitted when a language is associated for the first time with a text model.
	 * @event
	 */
	export function onLanguage(languageId: string, callback: () => void): IDisposable;

	/**
	 * An event emitted when a language is associated for the first time with a text model or
	 * when a language is encountered during the tokenization of another language.
	 * @event
	 */
	export function onLanguageEncountered(languageId: string, callback: () => void): IDisposable;

	/**
	 * Set the editing configuration for a language.
	 */
	export function setLanguageConfiguration(languageId: string, configuration: LanguageConfiguration): IDisposable;

	/**
	 * A token.
	 */
	export interface IToken {
		startIndex: number;
		scopes: string;
	}

	/**
	 * The result of a line tokenization.
	 */
	export interface ILineTokens {
		/**
		 * The list of tokens on the line.
		 */
		tokens: IToken[];
		/**
		 * The tokenization end state.
		 * A pointer will be held to this and the object should not be modified by the tokenizer after the pointer is returned.
		 */
		endState: IState;
	}

	/**
	 * The result of a line tokenization.
	 */
	export interface IEncodedLineTokens {
		/**
		 * The tokens on the line in a binary, encoded format. Each token occupies two array indices. For token i:
		 *  - at offset 2*i => startIndex
		 *  - at offset 2*i + 1 => metadata
		 * Meta data is in binary format:
		 * - -------------------------------------------
		 *     3322 2222 2222 1111 1111 1100 0000 0000
		 *     1098 7654 3210 9876 5432 1098 7654 3210
		 * - -------------------------------------------
		 *     bbbb bbbb bfff ffff ffFF FFTT LLLL LLLL
		 * - -------------------------------------------
		 *  - L = EncodedLanguageId (8 bits): Use `getEncodedLanguageId` to get the encoded ID of a language.
		 *  - T = StandardTokenType (2 bits): Other = 0, Comment = 1, String = 2, RegEx = 3.
		 *  - F = FontStyle (4 bits): None = 0, Italic = 1, Bold = 2, Underline = 4, Strikethrough = 8.
		 *  - f = foreground ColorId (9 bits)
		 *  - b = background ColorId (9 bits)
		 *  - The color value for each colorId is defined in IStandaloneThemeData.customTokenColors:
		 * e.g. colorId = 1 is stored in IStandaloneThemeData.customTokenColors[1]. Color id = 0 means no color,
		 * id = 1 is for the default foreground color, id = 2 for the default background.
		 */
		tokens: Uint32Array;
		/**
		 * The tokenization end state.
		 * A pointer will be held to this and the object should not be modified by the tokenizer after the pointer is returned.
		 */
		endState: IState;
	}

	/**
	 * A factory for token providers.
	 */
	export interface TokensProviderFactory {
		create(): ProviderResult<TokensProvider | EncodedTokensProvider | IMonarchLanguage>;
	}

	/**
	 * A "manual" provider of tokens.
	 */
	export interface TokensProvider {
		/**
		 * The initial state of a language. Will be the state passed in to tokenize the first line.
		 */
		getInitialState(): IState;
		/**
		 * Tokenize a line given the state at the beginning of the line.
		 */
		tokenize(line: string, state: IState): ILineTokens;
	}

	/**
	 * A "manual" provider of tokens, returning tokens in a binary form.
	 */
	export interface EncodedTokensProvider {
		/**
		 * The initial state of a language. Will be the state passed in to tokenize the first line.
		 */
		getInitialState(): IState;
		/**
		 * Tokenize a line given the state at the beginning of the line.
		 */
		tokenizeEncoded(line: string, state: IState): IEncodedLineTokens;
		/**
		 * Tokenize a line given the state at the beginning of the line.
		 */
		tokenize?(line: string, state: IState): ILineTokens;
	}

	/**
	 * Change the color map that is used for token colors.
	 * Supported formats (hex): #RRGGBB, $RRGGBBAA, #RGB, #RGBA
	 */
	export function setColorMap(colorMap: string[] | null): void;

	/**
	 * Register a tokens provider factory for a language. This tokenizer will be exclusive with a tokenizer
	 * set using `setTokensProvider` or one created using `setMonarchTokensProvider`, but will work together
	 * with a tokens provider set using `registerDocumentSemanticTokensProvider` or `registerDocumentRangeSemanticTokensProvider`.
	 */
	export function registerTokensProviderFactory(languageId: string, factory: TokensProviderFactory): IDisposable;

	/**
	 * Set the tokens provider for a language (manual implementation). This tokenizer will be exclusive
	 * with a tokenizer created using `setMonarchTokensProvider`, or with `registerTokensProviderFactory`,
	 * but will work together with a tokens provider set using `registerDocumentSemanticTokensProvider`
	 * or `registerDocumentRangeSemanticTokensProvider`.
	 */
	export function setTokensProvider(languageId: string, provider: TokensProvider | EncodedTokensProvider | Thenable<TokensProvider | EncodedTokensProvider>): IDisposable;

	/**
	 * Set the tokens provider for a language (monarch implementation). This tokenizer will be exclusive
	 * with a tokenizer set using `setTokensProvider`, or with `registerTokensProviderFactory`, but will
	 * work together with a tokens provider set using `registerDocumentSemanticTokensProvider` or
	 * `registerDocumentRangeSemanticTokensProvider`.
	 */
	export function setMonarchTokensProvider(languageId: string, languageDef: IMonarchLanguage | Thenable<IMonarchLanguage>): IDisposable;

	/**
	 * Register a reference provider (used by e.g. reference search).
	 */
	export function registerReferenceProvider(languageSelector: LanguageSelector, provider: ReferenceProvider): IDisposable;

	/**
	 * Register a rename provider (used by e.g. rename symbol).
	 */
	export function registerRenameProvider(languageSelector: LanguageSelector, provider: RenameProvider): IDisposable;

	/**
	 * Register a new symbol-name provider (e.g., when a symbol is being renamed, show new possible symbol-names)
	 */
	export function registerNewSymbolNameProvider(languageSelector: LanguageSelector, provider: NewSymbolNamesProvider): IDisposable;

	/**
	 * Register a signature help provider (used by e.g. parameter hints).
	 */
	export function registerSignatureHelpProvider(languageSelector: LanguageSelector, provider: SignatureHelpProvider): IDisposable;

	/**
	 * Register a hover provider (used by e.g. editor hover).
	 */
	export function registerHoverProvider(languageSelector: LanguageSelector, provider: HoverProvider): IDisposable;

	/**
	 * Register a document symbol provider (used by e.g. outline).
	 */
	export function registerDocumentSymbolProvider(languageSelector: LanguageSelector, provider: DocumentSymbolProvider): IDisposable;

	/**
	 * Register a document highlight provider (used by e.g. highlight occurrences).
	 */
	export function registerDocumentHighlightProvider(languageSelector: LanguageSelector, provider: DocumentHighlightProvider): IDisposable;

	/**
	 * Register an linked editing range provider.
	 */
	export function registerLinkedEditingRangeProvider(languageSelector: LanguageSelector, provider: LinkedEditingRangeProvider): IDisposable;

	/**
	 * Register a definition provider (used by e.g. go to definition).
	 */
	export function registerDefinitionProvider(languageSelector: LanguageSelector, provider: DefinitionProvider): IDisposable;

	/**
	 * Register a implementation provider (used by e.g. go to implementation).
	 */
	export function registerImplementationProvider(languageSelector: LanguageSelector, provider: ImplementationProvider): IDisposable;

	/**
	 * Register a type definition provider (used by e.g. go to type definition).
	 */
	export function registerTypeDefinitionProvider(languageSelector: LanguageSelector, provider: TypeDefinitionProvider): IDisposable;

	/**
	 * Register a code lens provider (used by e.g. inline code lenses).
	 */
	export function registerCodeLensProvider(languageSelector: LanguageSelector, provider: CodeLensProvider): IDisposable;

	/**
	 * Register a code action provider (used by e.g. quick fix).
	 */
	export function registerCodeActionProvider(languageSelector: LanguageSelector, provider: CodeActionProvider, metadata?: CodeActionProviderMetadata): IDisposable;

	/**
	 * Register a formatter that can handle only entire models.
	 */
	export function registerDocumentFormattingEditProvider(languageSelector: LanguageSelector, provider: DocumentFormattingEditProvider): IDisposable;

	/**
	 * Register a formatter that can handle a range inside a model.
	 */
	export function registerDocumentRangeFormattingEditProvider(languageSelector: LanguageSelector, provider: DocumentRangeFormattingEditProvider): IDisposable;

	/**
	 * Register a formatter than can do formatting as the user types.
	 */
	export function registerOnTypeFormattingEditProvider(languageSelector: LanguageSelector, provider: OnTypeFormattingEditProvider): IDisposable;

	/**
	 * Register a link provider that can find links in text.
	 */
	export function registerLinkProvider(languageSelector: LanguageSelector, provider: LinkProvider): IDisposable;

	/**
	 * Register a completion item provider (use by e.g. suggestions).
	 */
	export function registerCompletionItemProvider(languageSelector: LanguageSelector, provider: CompletionItemProvider): IDisposable;

	/**
	 * Register a document color provider (used by Color Picker, Color Decorator).
	 */
	export function registerColorProvider(languageSelector: LanguageSelector, provider: DocumentColorProvider): IDisposable;

	/**
	 * Register a folding range provider
	 */
	export function registerFoldingRangeProvider(languageSelector: LanguageSelector, provider: FoldingRangeProvider): IDisposable;

	/**
	 * Register a declaration provider
	 */
	export function registerDeclarationProvider(languageSelector: LanguageSelector, provider: DeclarationProvider): IDisposable;

	/**
	 * Register a selection range provider
	 */
	export function registerSelectionRangeProvider(languageSelector: LanguageSelector, provider: SelectionRangeProvider): IDisposable;

	/**
	 * Register a document semantic tokens provider. A semantic tokens provider will complement and enhance a
	 * simple top-down tokenizer. Simple top-down tokenizers can be set either via `setMonarchTokensProvider`
	 * or `setTokensProvider`.
	 *
	 * For the best user experience, register both a semantic tokens provider and a top-down tokenizer.
	 */
	export function registerDocumentSemanticTokensProvider(languageSelector: LanguageSelector, provider: DocumentSemanticTokensProvider): IDisposable;

	/**
	 * Register a document range semantic tokens provider. A semantic tokens provider will complement and enhance a
	 * simple top-down tokenizer. Simple top-down tokenizers can be set either via `setMonarchTokensProvider`
	 * or `setTokensProvider`.
	 *
	 * For the best user experience, register both a semantic tokens provider and a top-down tokenizer.
	 */
	export function registerDocumentRangeSemanticTokensProvider(languageSelector: LanguageSelector, provider: DocumentRangeSemanticTokensProvider): IDisposable;

	/**
	 * Register an inline completions provider.
	 */
	export function registerInlineCompletionsProvider(languageSelector: LanguageSelector, provider: InlineCompletionsProvider): IDisposable;

	export function registerInlineEditProvider(languageSelector: LanguageSelector, provider: InlineEditProvider): IDisposable;

	/**
	 * Register an inlay hints provider.
	 */
	export function registerInlayHintsProvider(languageSelector: LanguageSelector, provider: InlayHintsProvider): IDisposable;

	/**
	 * Contains additional diagnostic information about the context in which
	 * a [code action](#CodeActionProvider.provideCodeActions) is run.
	 */
	export interface CodeActionContext {
		/**
		 * An array of diagnostics.
		 */
		readonly markers: editor.IMarkerData[];
		/**
		 * Requested kind of actions to return.
		 */
		readonly only?: string;
		/**
		 * The reason why code actions were requested.
		 */
		readonly trigger: CodeActionTriggerType;
	}

	/**
	 * The code action interface defines the contract between extensions and
	 * the [light bulb](https://code.visualstudio.com/docs/editor/editingevolved#_code-action) feature.
	 */
	export interface CodeActionProvider {
		/**
		 * Provide commands for the given document and range.
		 */
		provideCodeActions(model: editor.ITextModel, range: Range, context: CodeActionContext, token: CancellationToken): ProviderResult<CodeActionList>;
		/**
		 * Given a code action fill in the edit. Will only invoked when missing.
		 */
		resolveCodeAction?(codeAction: CodeAction, token: CancellationToken): ProviderResult<CodeAction>;
	}

	/**
	 * Metadata about the type of code actions that a {@link CodeActionProvider} provides.
	 */
	export interface CodeActionProviderMetadata {
		/**
		 * List of code action kinds that a {@link CodeActionProvider} may return.
		 *
		 * This list is used to determine if a given `CodeActionProvider` should be invoked or not.
		 * To avoid unnecessary computation, every `CodeActionProvider` should list use `providedCodeActionKinds`. The
		 * list of kinds may either be generic, such as `["quickfix", "refactor", "source"]`, or list out every kind provided,
		 * such as `["quickfix.removeLine", "source.fixAll" ...]`.
		 */
		readonly providedCodeActionKinds?: readonly string[];
		readonly documentation?: ReadonlyArray<{
			readonly kind: string;
			readonly command: Command;
		}>;
	}

	/**
	 * Describes how comments for a language work.
	 */
	export interface CommentRule {
		/**
		 * The line comment token, like `// this is a comment`
		 */
		lineComment?: string | null;
		/**
		 * The block comment character pair, like `/* block comment *&#47;`
		 */
		blockComment?: CharacterPair | null;
	}

	/**
	 * The language configuration interface defines the contract between extensions and
	 * various editor features, like automatic bracket insertion, automatic indentation etc.
	 */
	export interface LanguageConfiguration {
		/**
		 * The language's comment settings.
		 */
		comments?: CommentRule;
		/**
		 * The language's brackets.
		 * This configuration implicitly affects pressing Enter around these brackets.
		 */
		brackets?: CharacterPair[];
		/**
		 * The language's word definition.
		 * If the language supports Unicode identifiers (e.g. JavaScript), it is preferable
		 * to provide a word definition that uses exclusion of known separators.
		 * e.g.: A regex that matches anything except known separators (and dot is allowed to occur in a floating point number):
		 *   /(-?\d*\.\d\w*)|([^\`\~\!\@\#\%\^\&\*\(\)\-\=\+\[\{\]\}\\\|\;\:\'\"\,\.\<\>\/\?\s]+)/g
		 */
		wordPattern?: RegExp;
		/**
		 * The language's indentation settings.
		 */
		indentationRules?: IndentationRule;
		/**
		 * The language's rules to be evaluated when pressing Enter.
		 */
		onEnterRules?: OnEnterRule[];
		/**
		 * The language's auto closing pairs. The 'close' character is automatically inserted with the
		 * 'open' character is typed. If not set, the configured brackets will be used.
		 */
		autoClosingPairs?: IAutoClosingPairConditional[];
		/**
		 * The language's surrounding pairs. When the 'open' character is typed on a selection, the
		 * selected string is surrounded by the open and close characters. If not set, the autoclosing pairs
		 * settings will be used.
		 */
		surroundingPairs?: IAutoClosingPair[];
		/**
		 * Defines a list of bracket pairs that are colorized depending on their nesting level.
		 * If not set, the configured brackets will be used.
		*/
		colorizedBracketPairs?: CharacterPair[];
		/**
		 * Defines what characters must be after the cursor for bracket or quote autoclosing to occur when using the \'languageDefined\' autoclosing setting.
		 *
		 * This is typically the set of characters which can not start an expression, such as whitespace, closing brackets, non-unary operators, etc.
		 */
		autoCloseBefore?: string;
		/**
		 * The language's folding rules.
		 */
		folding?: FoldingRules;
		/**
		 * **Deprecated** Do not use.
		 *
		 * @deprecated Will be replaced by a better API soon.
		 */
		__electricCharacterSupport?: {
			docComment?: IDocComment;
		};
	}

	/**
	 * Describes indentation rules for a language.
	 */
	export interface IndentationRule {
		/**
		 * If a line matches this pattern, then all the lines after it should be unindented once (until another rule matches).
		 */
		decreaseIndentPattern: RegExp;
		/**
		 * If a line matches this pattern, then all the lines after it should be indented once (until another rule matches).
		 */
		increaseIndentPattern: RegExp;
		/**
		 * If a line matches this pattern, then **only the next line** after it should be indented once.
		 */
		indentNextLinePattern?: RegExp | null;
		/**
		 * If a line matches this pattern, then its indentation should not be changed and it should not be evaluated against the other rules.
		 */
		unIndentedLinePattern?: RegExp | null;
	}

	/**
	 * Describes language specific folding markers such as '#region' and '#endregion'.
	 * The start and end regexes will be tested against the contents of all lines and must be designed efficiently:
	 * - the regex should start with '^'
	 * - regexp flags (i, g) are ignored
	 */
	export interface FoldingMarkers {
		start: RegExp;
		end: RegExp;
	}

	/**
	 * Describes folding rules for a language.
	 */
	export interface FoldingRules {
		/**
		 * Used by the indentation based strategy to decide whether empty lines belong to the previous or the next block.
		 * A language adheres to the off-side rule if blocks in that language are expressed by their indentation.
		 * See [wikipedia](https://en.wikipedia.org/wiki/Off-side_rule) for more information.
		 * If not set, `false` is used and empty lines belong to the previous block.
		 */
		offSide?: boolean;
		/**
		 * Region markers used by the language.
		 */
		markers?: FoldingMarkers;
	}

	/**
	 * Describes a rule to be evaluated when pressing Enter.
	 */
	export interface OnEnterRule {
		/**
		 * This rule will only execute if the text before the cursor matches this regular expression.
		 */
		beforeText: RegExp;
		/**
		 * This rule will only execute if the text after the cursor matches this regular expression.
		 */
		afterText?: RegExp;
		/**
		 * This rule will only execute if the text above the this line matches this regular expression.
		 */
		previousLineText?: RegExp;
		/**
		 * The action to execute.
		 */
		action: EnterAction;
	}

	/**
	 * Definition of documentation comments (e.g. Javadoc/JSdoc)
	 */
	export interface IDocComment {
		/**
		 * The string that starts a doc comment (e.g. '/**')
		 */
		open: string;
		/**
		 * The string that appears on the last line and closes the doc comment (e.g. ' * /').
		 */
		close?: string;
	}

	/**
	 * A tuple of two characters, like a pair of
	 * opening and closing brackets.
	 */
	export type CharacterPair = [string, string];

	export interface IAutoClosingPair {
		open: string;
		close: string;
	}

	export interface IAutoClosingPairConditional extends IAutoClosingPair {
		notIn?: string[];
	}

	/**
	 * Describes what to do with the indentation when pressing Enter.
	 */
	export enum IndentAction {
		/**
		 * Insert new line and copy the previous line's indentation.
		 */
		None = 0,
		/**
		 * Insert new line and indent once (relative to the previous line's indentation).
		 */
		Indent = 1,
		/**
		 * Insert two new lines:
		 *  - the first one indented which will hold the cursor
		 *  - the second one at the same indentation level
		 */
		IndentOutdent = 2,
		/**
		 * Insert new line and outdent once (relative to the previous line's indentation).
		 */
		Outdent = 3
	}

	/**
	 * Describes what to do when pressing Enter.
	 */
	export interface EnterAction {
		/**
		 * Describe what to do with the indentation.
		 */
		indentAction: IndentAction;
		/**
		 * Describes text to be appended after the new line and after the indentation.
		 */
		appendText?: string;
		/**
		 * Describes the number of characters to remove from the new line's indentation.
		 */
		removeText?: number;
	}

	export interface SyntaxNode {
		startIndex: number;
		endIndex: number;
		startPosition: IPosition;
		endPosition: IPosition;
	}

	export interface QueryCapture {
		name: string;
		text?: string;
		node: SyntaxNode;
		encodedLanguageId: number;
	}

	/**
	 * The state of the tokenizer between two lines.
	 * It is useful to store flags such as in multiline comment, etc.
	 * The model will clone the previous line's state and pass it in to tokenize the next line.
	 */
	export interface IState {
		clone(): IState;
		equals(other: IState): boolean;
	}

	/**
	 * A provider result represents the values a provider, like the {@link HoverProvider},
	 * may return. For once this is the actual result type `T`, like `Hover`, or a thenable that resolves
	 * to that type `T`. In addition, `null` and `undefined` can be returned - either directly or from a
	 * thenable.
	 */
	export type ProviderResult<T> = T | undefined | null | Thenable<T | undefined | null>;

	/**
	 * A hover represents additional information for a symbol or word. Hovers are
	 * rendered in a tooltip-like widget.
	 */
	export interface Hover {
		/**
		 * The contents of this hover.
		 */
		contents: IMarkdownString[];
		/**
		 * The range to which this hover applies. When missing, the
		 * editor will use the range at the current position or the
		 * current position itself.
		 */
		range?: IRange;
		/**
		 * Can increase the verbosity of the hover
		 */
		canIncreaseVerbosity?: boolean;
		/**
		 * Can decrease the verbosity of the hover
		 */
		canDecreaseVerbosity?: boolean;
	}

	/**
	 * The hover provider interface defines the contract between extensions and
	 * the [hover](https://code.visualstudio.com/docs/editor/intellisense)-feature.
	 */
	export interface HoverProvider<THover = Hover> {
		/**
		 * Provide a hover for the given position, context and document. Multiple hovers at the same
		 * position will be merged by the editor. A hover can have a range which defaults
		 * to the word range at the position when omitted.
		 */
		provideHover(model: editor.ITextModel, position: Position, token: CancellationToken, context?: HoverContext<THover>): ProviderResult<THover>;
	}

	export interface HoverContext<THover = Hover> {
		/**
		 * Hover verbosity request
		 */
		verbosityRequest?: HoverVerbosityRequest<THover>;
	}

	export interface HoverVerbosityRequest<THover = Hover> {
		/**
		 * The delta by which to increase/decrease the hover verbosity level
		 */
		verbosityDelta: number;
		/**
		 * The previous hover for the same position
		 */
		previousHover: THover;
	}

	export enum HoverVerbosityAction {
		/**
		 * Increase the verbosity of the hover
		 */
		Increase = 0,
		/**
		 * Decrease the verbosity of the hover
		 */
		Decrease = 1
	}

	export enum CompletionItemKind {
		Method = 0,
		Function = 1,
		Constructor = 2,
		Field = 3,
		Variable = 4,
		Class = 5,
		Struct = 6,
		Interface = 7,
		Module = 8,
		Property = 9,
		Event = 10,
		Operator = 11,
		Unit = 12,
		Value = 13,
		Constant = 14,
		Enum = 15,
		EnumMember = 16,
		Keyword = 17,
		Text = 18,
		Color = 19,
		File = 20,
		Reference = 21,
		Customcolor = 22,
		Folder = 23,
		TypeParameter = 24,
		User = 25,
		Issue = 26,
		Snippet = 27
	}

	export interface CompletionItemLabel {
		label: string;
		detail?: string;
		description?: string;
	}

	export enum CompletionItemTag {
		Deprecated = 1
	}

	export enum CompletionItemInsertTextRule {
		None = 0,
		/**
		 * Adjust whitespace/indentation of multiline insert texts to
		 * match the current line indentation.
		 */
		KeepWhitespace = 1,
		/**
		 * `insertText` is a snippet.
		 */
		InsertAsSnippet = 4
	}

	export interface CompletionItemRanges {
		insert: IRange;
		replace: IRange;
	}

	/**
	 * A completion item represents a text snippet that is
	 * proposed to complete text that is being typed.
	 */
	export interface CompletionItem {
		/**
		 * The label of this completion item. By default
		 * this is also the text that is inserted when selecting
		 * this completion.
		 */
		label: string | CompletionItemLabel;
		/**
		 * The kind of this completion item. Based on the kind
		 * an icon is chosen by the editor.
		 */
		kind: CompletionItemKind;
		/**
		 * A modifier to the `kind` which affect how the item
		 * is rendered, e.g. Deprecated is rendered with a strikeout
		 */
		tags?: ReadonlyArray<CompletionItemTag>;
		/**
		 * A human-readable string with additional information
		 * about this item, like type or symbol information.
		 */
		detail?: string;
		/**
		 * A human-readable string that represents a doc-comment.
		 */
		documentation?: string | IMarkdownString;
		/**
		 * A string that should be used when comparing this item
		 * with other items. When `falsy` the {@link CompletionItem.label label}
		 * is used.
		 */
		sortText?: string;
		/**
		 * A string that should be used when filtering a set of
		 * completion items. When `falsy` the {@link CompletionItem.label label}
		 * is used.
		 */
		filterText?: string;
		/**
		 * Select this item when showing. *Note* that only one completion item can be selected and
		 * that the editor decides which item that is. The rule is that the *first* item of those
		 * that match best is selected.
		 */
		preselect?: boolean;
		/**
		 * A string or snippet that should be inserted in a document when selecting
		 * this completion.
		 */
		insertText: string;
		/**
		 * Additional rules (as bitmask) that should be applied when inserting
		 * this completion.
		 */
		insertTextRules?: CompletionItemInsertTextRule;
		/**
		 * A range of text that should be replaced by this completion item.
		 *
		 * *Note:* The range must be a {@link Range.isSingleLine single line} and it must
		 * {@link Range.contains contain} the position at which completion has been {@link CompletionItemProvider.provideCompletionItems requested}.
		 */
		range: IRange | CompletionItemRanges;
		/**
		 * An optional set of characters that when pressed while this completion is active will accept it first and
		 * then type that character. *Note* that all commit characters should have `length=1` and that superfluous
		 * characters will be ignored.
		 */
		commitCharacters?: string[];
		/**
		 * An optional array of additional text edits that are applied when
		 * selecting this completion. Edits must not overlap with the main edit
		 * nor with themselves.
		 */
		additionalTextEdits?: editor.ISingleEditOperation[];
		/**
		 * A command that should be run upon acceptance of this item.
		 */
		command?: Command;
		/**
		 * A command that should be run upon acceptance of this item.
		 */
		action?: Command;
	}

	export interface CompletionList {
		suggestions: CompletionItem[];
		incomplete?: boolean;
		dispose?(): void;
	}

	/**
	 * Info provided on partial acceptance.
	 */
	export interface PartialAcceptInfo {
		kind: PartialAcceptTriggerKind;
		acceptedLength: number;
	}

	/**
	 * How a partial acceptance was triggered.
	 */
	export enum PartialAcceptTriggerKind {
		Word = 0,
		Line = 1,
		Suggest = 2
	}

	/**
	 * How a suggest provider was triggered.
	 */
	export enum CompletionTriggerKind {
		Invoke = 0,
		TriggerCharacter = 1,
		TriggerForIncompleteCompletions = 2
	}

	/**
	 * Contains additional information about the context in which
	 * {@link CompletionItemProvider.provideCompletionItems completion provider} is triggered.
	 */
	export interface CompletionContext {
		/**
		 * How the completion was triggered.
		 */
		triggerKind: CompletionTriggerKind;
		/**
		 * Character that triggered the completion item provider.
		 *
		 * `undefined` if provider was not triggered by a character.
		 */
		triggerCharacter?: string;
	}

	/**
	 * The completion item provider interface defines the contract between extensions and
	 * the [IntelliSense](https://code.visualstudio.com/docs/editor/intellisense).
	 *
	 * When computing *complete* completion items is expensive, providers can optionally implement
	 * the `resolveCompletionItem`-function. In that case it is enough to return completion
	 * items with a {@link CompletionItem.label label} from the
	 * {@link CompletionItemProvider.provideCompletionItems provideCompletionItems}-function. Subsequently,
	 * when a completion item is shown in the UI and gains focus this provider is asked to resolve
	 * the item, like adding {@link CompletionItem.documentation doc-comment} or {@link CompletionItem.detail details}.
	 */
	export interface CompletionItemProvider {
		triggerCharacters?: string[];
		/**
		 * Provide completion items for the given position and document.
		 */
		provideCompletionItems(model: editor.ITextModel, position: Position, context: CompletionContext, token: CancellationToken): ProviderResult<CompletionList>;
		/**
		 * Given a completion item fill in more data, like {@link CompletionItem.documentation doc-comment}
		 * or {@link CompletionItem.detail details}.
		 *
		 * The editor will only resolve a completion item once.
		 */
		resolveCompletionItem?(item: CompletionItem, token: CancellationToken): ProviderResult<CompletionItem>;
	}

	/**
	 * How an {@link InlineCompletionsProvider inline completion provider} was triggered.
	 */
	export enum InlineCompletionTriggerKind {
		/**
		 * Completion was triggered automatically while editing.
		 * It is sufficient to return a single completion item in this case.
		 */
		Automatic = 0,
		/**
		 * Completion was triggered explicitly by a user gesture.
		 * Return multiple completion items to enable cycling through them.
		 */
		Explicit = 1
	}

	export interface InlineCompletionContext {
		/**
		 * How the completion was triggered.
		 */
		readonly triggerKind: InlineCompletionTriggerKind;
		readonly selectedSuggestionInfo: SelectedSuggestionInfo | undefined;
		readonly includeInlineEdits: boolean;
		readonly includeInlineCompletions: boolean;
	}

	export class SelectedSuggestionInfo {
		readonly range: IRange;
		readonly text: string;
		readonly completionKind: CompletionItemKind;
		readonly isSnippetText: boolean;
		constructor(range: IRange, text: string, completionKind: CompletionItemKind, isSnippetText: boolean);
		equals(other: SelectedSuggestionInfo): boolean;
	}

	export interface InlineCompletion {
		/**
		 * The text to insert.
		 * If the text contains a line break, the range must end at the end of a line.
		 * If existing text should be replaced, the existing text must be a prefix of the text to insert.
		 *
		 * The text can also be a snippet. In that case, a preview with default parameters is shown.
		 * When accepting the suggestion, the full snippet is inserted.
		*/
		readonly insertText: string | {
			snippet: string;
		};
		/**
		 * A text that is used to decide if this inline completion should be shown.
		 * An inline completion is shown if the text to replace is a subword of the filter text.
		 */
		readonly filterText?: string;
		/**
		 * An optional array of additional text edits that are applied when
		 * selecting this completion. Edits must not overlap with the main edit
		 * nor with themselves.
		 */
		readonly additionalTextEdits?: editor.ISingleEditOperation[];
		/**
		 * The range to replace.
		 * Must begin and end on the same line.
		*/
		readonly range?: IRange;
		readonly command?: Command;
		readonly action?: Command;
		/**
		 * Is called the first time an inline completion is shown.
		 * @deprecated. Use `onDidShow` of the provider instead.
		*/
		readonly shownCommand?: Command;
		/**
		 * If set to `true`, unopened closing brackets are removed and unclosed opening brackets are closed.
		 * Defaults to `false`.
		*/
		readonly completeBracketPairs?: boolean;
		readonly isInlineEdit?: boolean;
		readonly showInlineEditMenu?: boolean;
		readonly showRange?: IRange;
		readonly warning?: InlineCompletionWarning;
		readonly displayLocation?: InlineCompletionDisplayLocation;
	}

	export interface InlineCompletionWarning {
		message: IMarkdownString | string;
		icon?: IconPath;
	}

	export interface InlineCompletionDisplayLocation {
		range: IRange;
		label: string;
	}

	/**
	 * TODO: add `| Uri | { light: Uri; dark: Uri }`.
	*/
	export type IconPath = editor.ThemeIcon;

	export interface InlineCompletions<TItem extends InlineCompletion = InlineCompletion> {
		readonly items: readonly TItem[];
		/**
		 * A list of commands associated with the inline completions of this list.
		 */
		readonly commands?: Command[];
		readonly suppressSuggestions?: boolean | undefined;
		/**
		 * When set and the user types a suggestion without derivating from it, the inline suggestion is not updated.
		 */
		readonly enableForwardStability?: boolean | undefined;
	}

	export type InlineCompletionProviderGroupId = string;

	export interface InlineCompletionsProvider<T extends InlineCompletions = InlineCompletions> {
		provideInlineCompletions(model: editor.ITextModel, position: Position, context: InlineCompletionContext, token: CancellationToken): ProviderResult<T>;
		/**
		 * Will be called when an item is shown.
		 * @param updatedInsertText Is useful to understand bracket completion.
		*/
		handleItemDidShow?(completions: T, item: T['items'][number], updatedInsertText: string): void;
		/**
		 * Will be called when an item is partially accepted. TODO: also handle full acceptance here!
		 * @param acceptedCharacters Deprecated. Use `info.acceptedCharacters` instead.
		 */
		handlePartialAccept?(completions: T, item: T['items'][number], acceptedCharacters: number, info: PartialAcceptInfo): void;
		/**
		 * @deprecated Use `handleEndOfLifetime` instead.
		*/
		handleRejection?(completions: T, item: T['items'][number]): void;
		/**
		 * Is called when an inline completion item is no longer being used.
		 * Provides a reason of why it is not used anymore.
		*/
		handleEndOfLifetime?(completions: T, item: T['items'][number], reason: InlineCompletionEndOfLifeReason<T['items'][number]>): void;
		/**
		 * Will be called when a completions list is no longer in use and can be garbage-collected.
		*/
		freeInlineCompletions(completions: T): void;
		onDidChangeInlineCompletions?: IEvent<void>;
		/**
		 * Only used for {@link yieldsToGroupIds}.
		 * Multiple providers can have the same group id.
		 */
		groupId?: InlineCompletionProviderGroupId;
		/**
		 * Returns a list of preferred provider {@link groupId}s.
		 * The current provider is only requested for completions if no provider with a preferred group id returned a result.
		 */
		yieldsToGroupIds?: InlineCompletionProviderGroupId[];
		displayName?: string;
		debounceDelayMs?: number;
		toString?(): string;
	}

	export enum InlineCompletionEndOfLifeReasonKind {
		Accepted = 0,
		Rejected = 1,
		Ignored = 2
	}

	export type InlineCompletionEndOfLifeReason<TInlineCompletion = InlineCompletion> = {
		kind: InlineCompletionEndOfLifeReasonKind.Accepted;
	} | {
		kind: InlineCompletionEndOfLifeReasonKind.Rejected;
	} | {
		kind: InlineCompletionEndOfLifeReasonKind.Ignored;
		supersededBy?: TInlineCompletion;
		userTypingDisagreed: boolean;
	};

	export interface CodeAction {
		title: string;
		command?: Command;
		edit?: WorkspaceEdit;
		diagnostics?: editor.IMarkerData[];
		kind?: string;
		isPreferred?: boolean;
		isAI?: boolean;
		disabled?: string;
		ranges?: IRange[];
	}

	export enum CodeActionTriggerType {
		Invoke = 1,
		Auto = 2
	}

	export interface CodeActionList extends IDisposable {
		readonly actions: ReadonlyArray<CodeAction>;
	}

	/**
	 * Represents a parameter of a callable-signature. A parameter can
	 * have a label and a doc-comment.
	 */
	export interface ParameterInformation {
		/**
		 * The label of this signature. Will be shown in
		 * the UI.
		 */
		label: string | [number, number];
		/**
		 * The human-readable doc-comment of this signature. Will be shown
		 * in the UI but can be omitted.
		 */
		documentation?: string | IMarkdownString;
	}

	/**
	 * Represents the signature of something callable. A signature
	 * can have a label, like a function-name, a doc-comment, and
	 * a set of parameters.
	 */
	export interface SignatureInformation {
		/**
		 * The label of this signature. Will be shown in
		 * the UI.
		 */
		label: string;
		/**
		 * The human-readable doc-comment of this signature. Will be shown
		 * in the UI but can be omitted.
		 */
		documentation?: string | IMarkdownString;
		/**
		 * The parameters of this signature.
		 */
		parameters: ParameterInformation[];
		/**
		 * Index of the active parameter.
		 *
		 * If provided, this is used in place of `SignatureHelp.activeSignature`.
		 */
		activeParameter?: number;
	}

	/**
	 * Signature help represents the signature of something
	 * callable. There can be multiple signatures but only one
	 * active and only one active parameter.
	 */
	export interface SignatureHelp {
		/**
		 * One or more signatures.
		 */
		signatures: SignatureInformation[];
		/**
		 * The active signature.
		 */
		activeSignature: number;
		/**
		 * The active parameter of the active signature.
		 */
		activeParameter: number;
	}

	export interface SignatureHelpResult extends IDisposable {
		value: SignatureHelp;
	}

	export enum SignatureHelpTriggerKind {
		Invoke = 1,
		TriggerCharacter = 2,
		ContentChange = 3
	}

	export interface SignatureHelpContext {
		readonly triggerKind: SignatureHelpTriggerKind;
		readonly triggerCharacter?: string;
		readonly isRetrigger: boolean;
		readonly activeSignatureHelp?: SignatureHelp;
	}

	/**
	 * The signature help provider interface defines the contract between extensions and
	 * the [parameter hints](https://code.visualstudio.com/docs/editor/intellisense)-feature.
	 */
	export interface SignatureHelpProvider {
		readonly signatureHelpTriggerCharacters?: ReadonlyArray<string>;
		readonly signatureHelpRetriggerCharacters?: ReadonlyArray<string>;
		/**
		 * Provide help for the signature at the given position and document.
		 */
		provideSignatureHelp(model: editor.ITextModel, position: Position, token: CancellationToken, context: SignatureHelpContext): ProviderResult<SignatureHelpResult>;
	}

	/**
	 * A document highlight kind.
	 */
	export enum DocumentHighlightKind {
		/**
		 * A textual occurrence.
		 */
		Text = 0,
		/**
		 * Read-access of a symbol, like reading a variable.
		 */
		Read = 1,
		/**
		 * Write-access of a symbol, like writing to a variable.
		 */
		Write = 2
	}

	/**
	 * A document highlight is a range inside a text document which deserves
	 * special attention. Usually a document highlight is visualized by changing
	 * the background color of its range.
	 */
	export interface DocumentHighlight {
		/**
		 * The range this highlight applies to.
		 */
		range: IRange;
		/**
		 * The highlight kind, default is {@link DocumentHighlightKind.Text text}.
		 */
		kind?: DocumentHighlightKind;
	}

	/**
	 * Represents a set of document highlights for a specific Uri.
	 */
	export interface MultiDocumentHighlight {
		/**
		 * The Uri of the document that the highlights belong to.
		 */
		uri: Uri;
		/**
		 * The set of highlights for the document.
		 */
		highlights: DocumentHighlight[];
	}

	/**
	 * The document highlight provider interface defines the contract between extensions and
	 * the word-highlight-feature.
	 */
	export interface DocumentHighlightProvider {
		/**
		 * Provide a set of document highlights, like all occurrences of a variable or
		 * all exit-points of a function.
		 */
		provideDocumentHighlights(model: editor.ITextModel, position: Position, token: CancellationToken): ProviderResult<DocumentHighlight[]>;
	}

	/**
	 * A provider that can provide document highlights across multiple documents.
	 */
	export interface MultiDocumentHighlightProvider {
		readonly selector: LanguageSelector;
		/**
		 * Provide a Map of Uri --> document highlights, like all occurrences of a variable or
		 * all exit-points of a function.
		 *
		 * Used in cases such as split view, notebooks, etc. where there can be multiple documents
		 * with shared symbols.
		 *
		 * @param primaryModel The primary text model.
		 * @param position The position at which to provide document highlights.
		 * @param otherModels The other text models to search for document highlights.
		 * @param token A cancellation token.
		 * @returns A map of Uri to document highlights.
		 */
		provideMultiDocumentHighlights(primaryModel: editor.ITextModel, position: Position, otherModels: editor.ITextModel[], token: CancellationToken): ProviderResult<Map<Uri, DocumentHighlight[]>>;
	}

	/**
	 * The linked editing range provider interface defines the contract between extensions and
	 * the linked editing feature.
	 */
	export interface LinkedEditingRangeProvider {
		/**
		 * Provide a list of ranges that can be edited together.
		 */
		provideLinkedEditingRanges(model: editor.ITextModel, position: Position, token: CancellationToken): ProviderResult<LinkedEditingRanges>;
	}

	/**
	 * Represents a list of ranges that can be edited together along with a word pattern to describe valid contents.
	 */
	export interface LinkedEditingRanges {
		/**
		 * A list of ranges that can be edited together. The ranges must have
		 * identical length and text content. The ranges cannot overlap
		 */
		ranges: IRange[];
		/**
		 * An optional word pattern that describes valid contents for the given ranges.
		 * If no pattern is provided, the language configuration's word pattern will be used.
		 */
		wordPattern?: RegExp;
	}

	/**
	 * Value-object that contains additional information when
	 * requesting references.
	 */
	export interface ReferenceContext {
		/**
		 * Include the declaration of the current symbol.
		 */
		includeDeclaration: boolean;
	}

	/**
	 * The reference provider interface defines the contract between extensions and
	 * the [find references](https://code.visualstudio.com/docs/editor/editingevolved#_peek)-feature.
	 */
	export interface ReferenceProvider {
		/**
		 * Provide a set of project-wide references for the given position and document.
		 */
		provideReferences(model: editor.ITextModel, position: Position, context: ReferenceContext, token: CancellationToken): ProviderResult<Location[]>;
	}

	/**
	 * Represents a location inside a resource, such as a line
	 * inside a text file.
	 */
	export interface Location {
		/**
		 * The resource identifier of this location.
		 */
		uri: Uri;
		/**
		 * The document range of this locations.
		 */
		range: IRange;
	}

	export interface LocationLink {
		/**
		 * A range to select where this link originates from.
		 */
		originSelectionRange?: IRange;
		/**
		 * The target uri this link points to.
		 */
		uri: Uri;
		/**
		 * The full range this link points to.
		 */
		range: IRange;
		/**
		 * A range to select this link points to. Must be contained
		 * in `LocationLink.range`.
		 */
		targetSelectionRange?: IRange;
	}

	export type Definition = Location | Location[] | LocationLink[];

	/**
	 * The definition provider interface defines the contract between extensions and
	 * the [go to definition](https://code.visualstudio.com/docs/editor/editingevolved#_go-to-definition)
	 * and peek definition features.
	 */
	export interface DefinitionProvider {
		/**
		 * Provide the definition of the symbol at the given position and document.
		 */
		provideDefinition(model: editor.ITextModel, position: Position, token: CancellationToken): ProviderResult<Definition | LocationLink[]>;
	}

	/**
	 * The definition provider interface defines the contract between extensions and
	 * the [go to definition](https://code.visualstudio.com/docs/editor/editingevolved#_go-to-definition)
	 * and peek definition features.
	 */
	export interface DeclarationProvider {
		/**
		 * Provide the declaration of the symbol at the given position and document.
		 */
		provideDeclaration(model: editor.ITextModel, position: Position, token: CancellationToken): ProviderResult<Definition | LocationLink[]>;
	}

	/**
	 * The implementation provider interface defines the contract between extensions and
	 * the go to implementation feature.
	 */
	export interface ImplementationProvider {
		/**
		 * Provide the implementation of the symbol at the given position and document.
		 */
		provideImplementation(model: editor.ITextModel, position: Position, token: CancellationToken): ProviderResult<Definition | LocationLink[]>;
	}

	/**
	 * The type definition provider interface defines the contract between extensions and
	 * the go to type definition feature.
	 */
	export interface TypeDefinitionProvider {
		/**
		 * Provide the type definition of the symbol at the given position and document.
		 */
		provideTypeDefinition(model: editor.ITextModel, position: Position, token: CancellationToken): ProviderResult<Definition | LocationLink[]>;
	}

	/**
	 * A symbol kind.
	 */
	export enum SymbolKind {
		File = 0,
		Module = 1,
		Namespace = 2,
		Package = 3,
		Class = 4,
		Method = 5,
		Property = 6,
		Field = 7,
		Constructor = 8,
		Enum = 9,
		Interface = 10,
		Function = 11,
		Variable = 12,
		Constant = 13,
		String = 14,
		Number = 15,
		Boolean = 16,
		Array = 17,
		Object = 18,
		Key = 19,
		Null = 20,
		EnumMember = 21,
		Struct = 22,
		Event = 23,
		Operator = 24,
		TypeParameter = 25
	}

	export enum SymbolTag {
		Deprecated = 1
	}

	export interface DocumentSymbol {
		name: string;
		detail: string;
		kind: SymbolKind;
		tags: ReadonlyArray<SymbolTag>;
		containerName?: string;
		range: IRange;
		selectionRange: IRange;
		children?: DocumentSymbol[];
	}

	/**
	 * The document symbol provider interface defines the contract between extensions and
	 * the [go to symbol](https://code.visualstudio.com/docs/editor/editingevolved#_go-to-symbol)-feature.
	 */
	export interface DocumentSymbolProvider {
		displayName?: string;
		/**
		 * Provide symbol information for the given document.
		 */
		provideDocumentSymbols(model: editor.ITextModel, token: CancellationToken): ProviderResult<DocumentSymbol[]>;
	}

	export interface TextEdit {
		range: IRange;
		text: string;
		eol?: editor.EndOfLineSequence;
	}

	/**
	 * Interface used to format a model
	 */
	export interface FormattingOptions {
		/**
		 * Size of a tab in spaces.
		 */
		tabSize: number;
		/**
		 * Prefer spaces over tabs.
		 */
		insertSpaces: boolean;
	}

	/**
	 * The document formatting provider interface defines the contract between extensions and
	 * the formatting-feature.
	 */
	export interface DocumentFormattingEditProvider {
		readonly displayName?: string;
		/**
		 * Provide formatting edits for a whole document.
		 */
		provideDocumentFormattingEdits(model: editor.ITextModel, options: FormattingOptions, token: CancellationToken): ProviderResult<TextEdit[]>;
	}

	/**
	 * The document formatting provider interface defines the contract between extensions and
	 * the formatting-feature.
	 */
	export interface DocumentRangeFormattingEditProvider {
		readonly displayName?: string;
		/**
		 * Provide formatting edits for a range in a document.
		 *
		 * The given range is a hint and providers can decide to format a smaller
		 * or larger range. Often this is done by adjusting the start and end
		 * of the range to full syntax nodes.
		 */
		provideDocumentRangeFormattingEdits(model: editor.ITextModel, range: Range, options: FormattingOptions, token: CancellationToken): ProviderResult<TextEdit[]>;
		provideDocumentRangesFormattingEdits?(model: editor.ITextModel, ranges: Range[], options: FormattingOptions, token: CancellationToken): ProviderResult<TextEdit[]>;
	}

	/**
	 * The document formatting provider interface defines the contract between extensions and
	 * the formatting-feature.
	 */
	export interface OnTypeFormattingEditProvider {
		autoFormatTriggerCharacters: string[];
		/**
		 * Provide formatting edits after a character has been typed.
		 *
		 * The given position and character should hint to the provider
		 * what range the position to expand to, like find the matching `{`
		 * when `}` has been entered.
		 */
		provideOnTypeFormattingEdits(model: editor.ITextModel, position: Position, ch: string, options: FormattingOptions, token: CancellationToken): ProviderResult<TextEdit[]>;
	}

	/**
	 * A link inside the editor.
	 */
	export interface ILink {
		range: IRange;
		url?: Uri | string;
		tooltip?: string;
	}

	export interface ILinksList {
		links: ILink[];
		dispose?(): void;
	}

	/**
	 * A provider of links.
	 */
	export interface LinkProvider {
		provideLinks(model: editor.ITextModel, token: CancellationToken): ProviderResult<ILinksList>;
		resolveLink?: (link: ILink, token: CancellationToken) => ProviderResult<ILink>;
	}

	/**
	 * A color in RGBA format.
	 */
	export interface IColor {
		/**
		 * The red component in the range [0-1].
		 */
		readonly red: number;
		/**
		 * The green component in the range [0-1].
		 */
		readonly green: number;
		/**
		 * The blue component in the range [0-1].
		 */
		readonly blue: number;
		/**
		 * The alpha component in the range [0-1].
		 */
		readonly alpha: number;
	}

	/**
	 * String representations for a color
	 */
	export interface IColorPresentation {
		/**
		 * The label of this color presentation. It will be shown on the color
		 * picker header. By default this is also the text that is inserted when selecting
		 * this color presentation.
		 */
		label: string;
		/**
		 * An {@link TextEdit edit} which is applied to a document when selecting
		 * this presentation for the color.
		 */
		textEdit?: TextEdit;
		/**
		 * An optional array of additional {@link TextEdit text edits} that are applied when
		 * selecting this color presentation.
		 */
		additionalTextEdits?: TextEdit[];
	}

	/**
	 * A color range is a range in a text model which represents a color.
	 */
	export interface IColorInformation {
		/**
		 * The range within the model.
		 */
		range: IRange;
		/**
		 * The color represented in this range.
		 */
		color: IColor;
	}

	/**
	 * A provider of colors for editor models.
	 */
	export interface DocumentColorProvider {
		/**
		 * Provides the color ranges for a specific model.
		 */
		provideDocumentColors(model: editor.ITextModel, token: CancellationToken): ProviderResult<IColorInformation[]>;
		/**
		 * Provide the string representations for a color.
		 */
		provideColorPresentations(model: editor.ITextModel, colorInfo: IColorInformation, token: CancellationToken): ProviderResult<IColorPresentation[]>;
	}

	export interface SelectionRange {
		range: IRange;
	}

	export interface SelectionRangeProvider {
		/**
		 * Provide ranges that should be selected from the given position.
		 */
		provideSelectionRanges(model: editor.ITextModel, positions: Position[], token: CancellationToken): ProviderResult<SelectionRange[][]>;
	}

	export interface FoldingContext {
	}

	/**
	 * A provider of folding ranges for editor models.
	 */
	export interface FoldingRangeProvider {
		/**
		 * An optional event to signal that the folding ranges from this provider have changed.
		 */
		onDidChange?: IEvent<this>;
		/**
		 * Provides the folding ranges for a specific model.
		 */
		provideFoldingRanges(model: editor.ITextModel, context: FoldingContext, token: CancellationToken): ProviderResult<FoldingRange[]>;
	}

	export interface FoldingRange {
		/**
		 * The one-based start line of the range to fold. The folded area starts after the line's last character.
		 */
		start: number;
		/**
		 * The one-based end line of the range to fold. The folded area ends with the line's last character.
		 */
		end: number;
		/**
		 * Describes the {@link FoldingRangeKind Kind} of the folding range such as {@link FoldingRangeKind.Comment Comment} or
		 * {@link FoldingRangeKind.Region Region}. The kind is used to categorize folding ranges and used by commands
		 * like 'Fold all comments'. See
		 * {@link FoldingRangeKind} for an enumeration of standardized kinds.
		 */
		kind?: FoldingRangeKind;
	}

	export class FoldingRangeKind {
		value: string;
		/**
		 * Kind for folding range representing a comment. The value of the kind is 'comment'.
		 */
		static readonly Comment: FoldingRangeKind;
		/**
		 * Kind for folding range representing a import. The value of the kind is 'imports'.
		 */
		static readonly Imports: FoldingRangeKind;
		/**
		 * Kind for folding range representing regions (for example marked by `#region`, `#endregion`).
		 * The value of the kind is 'region'.
		 */
		static readonly Region: FoldingRangeKind;
		/**
		 * Returns a {@link FoldingRangeKind} for the given value.
		 *
		 * @param value of the kind.
		 */
		static fromValue(value: string): FoldingRangeKind;
		/**
		 * Creates a new {@link FoldingRangeKind}.
		 *
		 * @param value of the kind.
		 */
		constructor(value: string);
	}

	export interface WorkspaceEditMetadata {
		needsConfirmation: boolean;
		label: string;
		description?: string;
	}

	export interface WorkspaceFileEditOptions {
		overwrite?: boolean;
		ignoreIfNotExists?: boolean;
		ignoreIfExists?: boolean;
		recursive?: boolean;
		copy?: boolean;
		folder?: boolean;
		skipTrashBin?: boolean;
		maxSize?: number;
	}

	export interface IWorkspaceFileEdit {
		oldResource?: Uri;
		newResource?: Uri;
		options?: WorkspaceFileEditOptions;
		metadata?: WorkspaceEditMetadata;
	}

	export interface IWorkspaceTextEdit {
		resource: Uri;
		textEdit: TextEdit & {
			insertAsSnippet?: boolean;
			keepWhitespace?: boolean;
		};
		versionId: number | undefined;
		metadata?: WorkspaceEditMetadata;
	}

	export interface WorkspaceEdit {
		edits: Array<IWorkspaceTextEdit | IWorkspaceFileEdit | ICustomEdit>;
	}

	export interface ICustomEdit {
		readonly resource: Uri;
		readonly metadata?: WorkspaceEditMetadata;
		undo(): Promise<void> | void;
		redo(): Promise<void> | void;
	}

	export interface Rejection {
		rejectReason?: string;
	}

	export interface RenameLocation {
		range: IRange;
		text: string;
	}

	export interface RenameProvider {
		provideRenameEdits(model: editor.ITextModel, position: Position, newName: string, token: CancellationToken): ProviderResult<WorkspaceEdit & Rejection>;
		resolveRenameLocation?(model: editor.ITextModel, position: Position, token: CancellationToken): ProviderResult<RenameLocation & Rejection>;
	}

	export enum NewSymbolNameTag {
		AIGenerated = 1
	}

	export enum NewSymbolNameTriggerKind {
		Invoke = 0,
		Automatic = 1
	}

	export interface NewSymbolName {
		readonly newSymbolName: string;
		readonly tags?: readonly NewSymbolNameTag[];
	}

	export interface NewSymbolNamesProvider {
		supportsAutomaticNewSymbolNamesTriggerKind?: Promise<boolean | undefined>;
		provideNewSymbolNames(model: editor.ITextModel, range: IRange, triggerKind: NewSymbolNameTriggerKind, token: CancellationToken): ProviderResult<NewSymbolName[]>;
	}

	export interface Command {
		id: string;
		title: string;
		tooltip?: string;
		arguments?: any[];
	}

	export interface CommentThreadRevealOptions {
		preserveFocus: boolean;
		focusReply: boolean;
	}

	export interface CommentAuthorInformation {
		name: string;
		iconPath?: UriComponents;
	}

	export interface PendingCommentThread {
		range: IRange | undefined;
		uri: Uri;
		uniqueOwner: string;
		isReply: boolean;
		comment: PendingComment;
	}

	export interface PendingComment {
		body: string;
		cursor: IPosition;
	}

	export interface CodeLens {
		range: IRange;
		id?: string;
		command?: Command;
	}

	export interface CodeLensList {
		lenses: CodeLens[];
		dispose?(): void;
	}

	export interface CodeLensProvider {
		onDidChange?: IEvent<this>;
		provideCodeLenses(model: editor.ITextModel, token: CancellationToken): ProviderResult<CodeLensList>;
		resolveCodeLens?(model: editor.ITextModel, codeLens: CodeLens, token: CancellationToken): ProviderResult<CodeLens>;
	}

	export enum InlayHintKind {
		Type = 1,
		Parameter = 2
	}

	export interface InlayHintLabelPart {
		label: string;
		tooltip?: string | IMarkdownString;
		command?: Command;
		location?: Location;
	}

	export interface InlayHint {
		label: string | InlayHintLabelPart[];
		tooltip?: string | IMarkdownString;
		textEdits?: TextEdit[];
		position: IPosition;
		kind?: InlayHintKind;
		paddingLeft?: boolean;
		paddingRight?: boolean;
	}

	export interface InlayHintList {
		hints: InlayHint[];
		dispose(): void;
	}

	export interface InlayHintsProvider {
		displayName?: string;
		onDidChangeInlayHints?: IEvent<void>;
		provideInlayHints(model: editor.ITextModel, range: Range, token: CancellationToken): ProviderResult<InlayHintList>;
		resolveInlayHint?(hint: InlayHint, token: CancellationToken): ProviderResult<InlayHint>;
	}

	export interface SemanticTokensLegend {
		readonly tokenTypes: string[];
		readonly tokenModifiers: string[];
	}

	export interface SemanticTokens {
		readonly resultId?: string;
		readonly data: Uint32Array;
	}

	export interface SemanticTokensEdit {
		readonly start: number;
		readonly deleteCount: number;
		readonly data?: Uint32Array;
	}

	export interface SemanticTokensEdits {
		readonly resultId?: string;
		readonly edits: SemanticTokensEdit[];
	}

	export interface DocumentSemanticTokensProvider {
		onDidChange?: IEvent<void>;
		getLegend(): SemanticTokensLegend;
		provideDocumentSemanticTokens(model: editor.ITextModel, lastResultId: string | null, token: CancellationToken): ProviderResult<SemanticTokens | SemanticTokensEdits>;
		releaseDocumentSemanticTokens(resultId: string | undefined): void;
	}

	export interface DocumentRangeSemanticTokensProvider {
		getLegend(): SemanticTokensLegend;
		provideDocumentRangeSemanticTokens(model: editor.ITextModel, range: Range, token: CancellationToken): ProviderResult<SemanticTokens>;
	}

	export interface IInlineEdit {
		text: string;
		range: IRange;
		showRange?: IRange;
		accepted?: Command;
		rejected?: Command;
		shown?: Command;
		commands?: Command[];
		action?: Command;
	}

	export interface IInlineEditContext {
		triggerKind: InlineEditTriggerKind;
	}

	export enum InlineEditTriggerKind {
		Invoke = 0,
		Automatic = 1
	}

	export interface InlineEditProvider<T extends IInlineEdit = IInlineEdit> {
		displayName?: string;
		provideInlineEdit(model: editor.ITextModel, context: IInlineEditContext, token: CancellationToken): ProviderResult<T>;
		freeInlineEdit(edit: T): void;
	}

	export interface ILanguageExtensionPoint {
		id: string;
		extensions?: string[];
		filenames?: string[];
		filenamePatterns?: string[];
		firstLine?: string;
		aliases?: string[];
		mimetypes?: string[];
		configuration?: Uri;
	}
	/**
	 * A Monarch language definition
	 */
	export interface IMonarchLanguage {
		/**
		 * map from string to ILanguageRule[]
		 */
		tokenizer: {
			[name: string]: IMonarchLanguageRule[];
		};
		/**
		 * is the language case insensitive?
		 */
		ignoreCase?: boolean;
		/**
		 * is the language unicode-aware? (i.e., /\u{1D306}/)
		 */
		unicode?: boolean;
		/**
		 * if no match in the tokenizer assign this token class (default 'source')
		 */
		defaultToken?: string;
		/**
		 * for example [['{','}','delimiter.curly']]
		 */
		brackets?: IMonarchLanguageBracket[];
		/**
		 * start symbol in the tokenizer (by default the first entry is used)
		 */
		start?: string;
		/**
		 * attach this to every token class (by default '.' + name)
		 */
		tokenPostfix?: string;
		/**
		 * include line feeds (in the form of a \n character) at the end of lines
		 * Defaults to false
		 */
		includeLF?: boolean;
		/**
		 * Other keys that can be referred to by the tokenizer.
		 */
		[key: string]: any;
	}

	/**
	 * A rule is either a regular expression and an action
	 * 		shorthands: [reg,act] == { regex: reg, action: act}
	 *		and       : [reg,act,nxt] == { regex: reg, action: act{ next: nxt }}
	 */
	export type IShortMonarchLanguageRule1 = [string | RegExp, IMonarchLanguageAction];

	export type IShortMonarchLanguageRule2 = [string | RegExp, IMonarchLanguageAction, string];

	export interface IExpandedMonarchLanguageRule {
		/**
		 * match tokens
		 */
		regex?: string | RegExp;
		/**
		 * action to take on match
		 */
		action?: IMonarchLanguageAction;
		/**
		 * or an include rule. include all rules from the included state
		 */
		include?: string;
	}

	export type IMonarchLanguageRule = IShortMonarchLanguageRule1 | IShortMonarchLanguageRule2 | IExpandedMonarchLanguageRule;

	/**
	 * An action is either an array of actions...
	 * ... or a case statement with guards...
	 * ... or a basic action with a token value.
	 */
	export type IShortMonarchLanguageAction = string;

	export interface IExpandedMonarchLanguageAction {
		/**
		 * array of actions for each parenthesized match group
		 */
		group?: IMonarchLanguageAction[];
		/**
		 * map from string to ILanguageAction
		 */
		cases?: Object;
		/**
		 * token class (ie. css class) (or "@brackets" or "@rematch")
		 */
		token?: string;
		/**
		 * the next state to push, or "@push", "@pop", "@popall"
		 */
		next?: string;
		/**
		 * switch to this state
		 */
		switchTo?: string;
		/**
		 * go back n characters in the stream
		 */
		goBack?: number;
		/**
		 * @open or @close
		 */
		bracket?: string;
		/**
		 * switch to embedded language (using the mimetype) or get out using "@pop"
		 */
		nextEmbedded?: string;
		/**
		 * log a message to the browser console window
		 */
		log?: string;
	}

	export type IMonarchLanguageAction = IShortMonarchLanguageAction | IExpandedMonarchLanguageAction | (IShortMonarchLanguageAction | IExpandedMonarchLanguageAction)[];

	/**
	 * This interface can be shortened as an array, ie. ['{','}','delimiter.curly']
	 */
	export interface IMonarchLanguageBracket {
		/**
		 * open bracket
		 */
		open: string;
		/**
		 * closing bracket
		 */
		close: string;
		/**
		 * token class
		 */
		token: string;
	}

}

declare namespace monaco.worker {


	export interface IMirrorTextModel {
		readonly version: number;
	}

	export interface IMirrorModel extends IMirrorTextModel {
		readonly uri: Uri;
		readonly version: number;
		getValue(): string;
	}

	export interface IWorkerContext<H = undefined> {
		/**
		 * A proxy to the main thread host object.
		 */
		host: H;
		/**
		 * Get all available mirror models in this worker.
		 */
		getMirrorModels(): IMirrorModel[];
	}

}

//dtsv=3<|MERGE_RESOLUTION|>--- conflicted
+++ resolved
@@ -1748,6 +1748,12 @@
 		 */
 		lineHeight?: number | null;
 		/**
+		 * If set, the decoration will override the line height of the lines it spans.
+		 */
+		lineHeight?: number | null;
+		/**
+	=======
+	>>>>>>> main
 		 * If set, the decoration will be rendered in the lines decorations with this CSS class name.
 		 */
 		linesDecorationsClassName?: string | null;
@@ -2347,6 +2353,8 @@
 		 */
 		readonly onDidChangeDecorations: IEvent<IModelDecorationsChangedEvent>;
 		/**
+	=======
+	>>>>>>> main
 		 * An event emitted when the model options have changed.
 		 * @event
 		 */
@@ -6113,13 +6121,6 @@
 		 */
 		getLineHeightForLineNumber(lineNumber: number): number;
 		/**
-<<<<<<< HEAD
-		 * Get the font info for the editor at the given position.
-		 */
-		getFontInfoForPosition(position: Position): BareFontInfo | undefined;
-		/**
-=======
->>>>>>> beb927ea
 		 * Write the screen reader content to be the current selection
 		 */
 		writeScreenReaderContent(reason: string): void;
